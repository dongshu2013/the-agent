[build-system]
requires = ["setuptools>=42", "wheel"]
build-backend = "setuptools.build_meta"

[project]
name = "edge_agent"
version = "0.1.0"
description = "MIZU Agent Backend API"
authors = [
    {name = "MIZU Team"}
]
readme = "README.md"
requires-python = ">=3.11"
dependencies = [
    "fastapi>=0.95.0",
    "uvicorn>=0.21.1",
    "pydantic>=2.0.0",
    "pydantic-settings>=2.0.0",
    "openai>=1.10.0",
    "httpx>=0.24.0",
    "python-dotenv>=1.0.0",
    "requests>=2.28.0",
    "aiohttp>=3.8.4",
    "sqlalchemy>=2.0.0",
    "psycopg2-binary>=2.9.0",
<<<<<<< HEAD
    "pgvector>=0.4.0",
    "alembic>=1.13.1",
=======
    "pgvector>=0.1.0"
>>>>>>> 48dda844
]

[project.optional-dependencies]
dev = [
    "pytest==7.4.4",
    "black==24.10.0",
    "isort==5.13.2",
    "flake8==7.1.1",
    "mypy==1.14.1",
    "pre-commit==3.8.0",
]

[project.scripts]
migrate = "edge_agent.scripts.migrate:main"

[tool.setuptools]
packages = ["edge_agent"]<|MERGE_RESOLUTION|>--- conflicted
+++ resolved
@@ -23,12 +23,7 @@
     "aiohttp>=3.8.4",
     "sqlalchemy>=2.0.0",
     "psycopg2-binary>=2.9.0",
-<<<<<<< HEAD
-    "pgvector>=0.4.0",
-    "alembic>=1.13.1",
-=======
     "pgvector>=0.1.0"
->>>>>>> 48dda844
 ]
 
 [project.optional-dependencies]
