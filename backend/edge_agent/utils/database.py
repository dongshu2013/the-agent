from sqlalchemy import create_engine
from sqlalchemy.ext.declarative import declarative_base
from sqlalchemy.orm import sessionmaker, Session
import logging
from starlette.middleware.base import BaseHTTPMiddleware
from starlette.requests import Request
from starlette.responses import Response

from edge_agent.core.config import settings

logger = logging.getLogger("database")

# Create SQLAlchemy engine
engine = create_engine(settings.DATABASE_URL)

# Create sessionmaker
SessionLocal = sessionmaker(autocommit=False, autoflush=False, bind=engine)

# Create base class for models
Base = declarative_base()

class DBSessionMiddleware(BaseHTTPMiddleware):
    """
    Middleware that attaches a database session to each request.
    The session is available as request.state.db and is automatically
    closed when the request is complete.
    """
<<<<<<< HEAD
    _instance = None
    _session = None

    def __new__(cls):
        if cls._instance is None:
            cls._instance = super(Database, cls).__new__(cls)
            cls._instance._session = None
        return cls._instance
    
    def init(self):
        """
        Initialize the database connection.
        This should be called in the lifespan before the app starts.
        """
        if self._session is None:
            logger.info("Initializing database connection")
            self._session = SessionLocal()
        return self._session
    
    def close(self):
        """
        Close the database connection.
        This should be called in the lifespan after the app stops.
        """
        if self._session is not None:
            logger.info("Closing database connection")
            self._session.close()
            self._session = None

    def get_new_session(self) -> Session:
        """
        Get a new database session.
        """
        return SessionLocal()
    
    @property
    def session(self) -> Session:
        """
        Get the database session.
        """
        if self._session is None:
            self.init()
        return self._session

# Create a global instance of the Database class
db = Database()
=======
    async def dispatch(self, request: Request, call_next):
        # Create a new database session
        db = SessionLocal()
        # Attach it to the request state
        request.state.db = db
        
        try:
            # Process the request
            response = await call_next(request)
            return response
        except Exception as e:
            # Make sure to close the session in case of error
            logger.error(f"Error in request: {str(e)}")
            raise e
        finally:
            # Always close the session when done
            db.close()

def get_db(request: Request) -> Session:
    """
    Helper function to get the database session from the request.
    """
    return request.state.db

def get_db_session():
    session = SessionLocal()
    try:
        yield session
    finally:
        session.close()
>>>>>>> 4c2e64db
<|MERGE_RESOLUTION|>--- conflicted
+++ resolved
@@ -25,54 +25,6 @@
     The session is available as request.state.db and is automatically
     closed when the request is complete.
     """
-<<<<<<< HEAD
-    _instance = None
-    _session = None
-
-    def __new__(cls):
-        if cls._instance is None:
-            cls._instance = super(Database, cls).__new__(cls)
-            cls._instance._session = None
-        return cls._instance
-    
-    def init(self):
-        """
-        Initialize the database connection.
-        This should be called in the lifespan before the app starts.
-        """
-        if self._session is None:
-            logger.info("Initializing database connection")
-            self._session = SessionLocal()
-        return self._session
-    
-    def close(self):
-        """
-        Close the database connection.
-        This should be called in the lifespan after the app stops.
-        """
-        if self._session is not None:
-            logger.info("Closing database connection")
-            self._session.close()
-            self._session = None
-
-    def get_new_session(self) -> Session:
-        """
-        Get a new database session.
-        """
-        return SessionLocal()
-    
-    @property
-    def session(self) -> Session:
-        """
-        Get the database session.
-        """
-        if self._session is None:
-            self.init()
-        return self._session
-
-# Create a global instance of the Database class
-db = Database()
-=======
     async def dispatch(self, request: Request, call_next):
         # Create a new database session
         db = SessionLocal()
@@ -102,5 +54,4 @@
     try:
         yield session
     finally:
-        session.close()
->>>>>>> 4c2e64db
+        session.close()