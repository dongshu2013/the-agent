--- conflicted
+++ resolved
@@ -289,13 +289,7 @@
     """
     Create a chat completion using the specified model.
     """
-<<<<<<< HEAD
-
-    logger.error(f"Error in chat completion: {str(params)} request: {request}")
-    
-=======
-    db = request.state.db
->>>>>>> 82d6a7b5
+    db = request.state.db
     try:
         # Get the current user credits
         credits = get_user_current_credits(db, user.id)
