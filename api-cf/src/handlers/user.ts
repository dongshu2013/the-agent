--- conflicted
+++ resolved
@@ -20,6 +20,7 @@
   RedeemCouponRequestSchema,
   GetUserBalanceResponseSchema,
 } from '@the-agent/shared';
+import { GatewayServiceError } from '../types/service';
 
 export class GetUser extends OpenAPIRoute {
   schema = {
@@ -197,15 +198,7 @@
         description: 'Redeem coupon code',
         content: {
           'application/json': {
-<<<<<<< HEAD
-            schema: z.object({
-              success: z.boolean(),
-              added_credits: z.number(),
-              total_credits: z.number(),
-            }),
-=======
             schema: RedeemCouponResponseSchema,
->>>>>>> 7b99674c
           },
         },
       },
@@ -229,32 +222,17 @@
       .all();
 
     if (!results || results.length === 0) {
-      return c.json(
-        {
-          success: false,
-          error: 'Invalid, expired, or unauthorized coupon code',
-        },
-        400
-      );
+      throw new GatewayServiceError(400, 'Invalid, expired, or unauthorized coupon code');
     }
 
     const coupon = results[0];
     if (coupon.used_count >= coupon.max_uses) {
-      return c.json({ success: false, error: 'Coupon code has reached maximum uses' }, 400);
+      throw new GatewayServiceError(400, 'Coupon code has reached maximum uses');
     }
 
     // Start transaction
     const tx = c.env.DB.batch([
       // Update coupon used count
-<<<<<<< HEAD
-      c.env.DB.prepare(
-        'UPDATE coupon_codes SET used_count = used_count + 1 WHERE code = ?'
-      ).bind(code),
-      // Add credits to user and return new balance
-      c.env.DB.prepare(
-        'UPDATE users SET balance = balance + ? WHERE id = ? RETURNING balance'
-      ).bind(coupon.credits, userId),
-=======
       c.env.DB.prepare('UPDATE coupon_codes SET used_count = used_count + 1 WHERE code = ?').bind(
         code
       ),
@@ -263,7 +241,6 @@
         coupon.credits,
         userId
       ),
->>>>>>> 7b99674c
       // Add credit history
       c.env.DB.prepare(
         `INSERT INTO credit_history (user_id, tx_credits, tx_type, tx_reason)
@@ -271,31 +248,19 @@
       ).bind(
         userId,
         coupon.credits,
-<<<<<<< HEAD
-        TransactionType.DEBIT,
-        TransactionReason.COUPON_REDEEM
-=======
         TransactionTypeSchema.enum.debit,
         TransactionReasonSchema.enum.coupon_code
->>>>>>> 7b99674c
       ),
     ]);
-
-    try {
-      const results = await tx;
-      const newBalance = results[1].results[0].balance;
-
-      return c.json(
-        {
-          success: true,
-          added_credits: coupon.credits,
-          total_credits: newBalance,
-        },
-        200
-      );
-    } catch (error) {
-      console.error('Error redeeming coupon:', error);
-      return c.json({ success: false, error: 'Failed to redeem coupon' }, 500);
-    }
+    await tx;
+
+    const newBalance = await getUserBalance(c.env, userId);
+    return c.json(
+      {
+        added_credits: coupon.credits,
+        total_credits: newBalance,
+      },
+      200
+    );
   }
 }