"use client";

import React, {
  createContext,
  useContext,
  useEffect,
  useState,
  ReactNode,
} from "react";
import {
  User as FirebaseUser,
  GoogleAuthProvider,
  signInWithPopup,
  getRedirectResult,
  signOut as firebaseSignOut,
  onAuthStateChanged,
  getIdToken,
  signInWithCustomToken,
} from "firebase/auth";
import { auth } from "@/lib/firebase";
import { getUserInfo, postRotateApiKey, postToggleApiKey } from "@/lib/api_service";

interface User {
  id: string;
  email: string | null;
  displayName: string | null;
  photoURL: string | null;
  apiKey: string | null;
  apiKeyEnabled: boolean;
  credits: string;
  idToken: string | null;
}

interface AuthContextType {
  user: User | null;
  loading: boolean;
  signInWithGoogle: () => Promise<void>;
  signOut: () => Promise<void>;
  rotateApiKey: () => Promise<string | null>;
  toggleApiKey: (enabled: boolean) => Promise<boolean>;
  refreshToken: () => Promise<string | null>;
  refreshUserData: () => Promise<void>;
  signInWithCustomTokenFromBackend: () => Promise<void>;
}

const AuthContext = createContext<AuthContextType | undefined>(undefined);

export function AuthProvider({ children }: { children: ReactNode }) {
  const [user, setUser] = useState<User | null>(null);
  const [loading, setLoading] = useState(true);

  useEffect(() => {
    const unsubscribe = onAuthStateChanged(auth, async (firebaseUser) => {
      if (firebaseUser) {
<<<<<<< HEAD
        try {
          const idToken = await getToken(firebaseUser);
          const user = await getUserInfo(idToken);
          setUser({
              id: firebaseUser.uid,
              email: firebaseUser.email,
              displayName: firebaseUser.displayName,
              photoURL: firebaseUser.photoURL,
              apiKey: user.user.api_key,
              apiKeyEnabled: user.user.api_key_enabled,
              credits: user.user.balance.toString(),
              idToken,
            });
        } catch (error) {
          console.error("Error setting up user:", error);
=======
        const idToken = await getIdToken(firebaseUser, true);
        const response = await fetch(
          `/api/auth/user?userId=${firebaseUser.uid}`,
          {
            headers: { Authorization: `Bearer ${idToken}` },
          }
        );
        if (response.ok) {
          const userData = await response.json();
          setUser({ ...userData, idToken });
        } else {
          setUser(null);
>>>>>>> 039fa4a9
        }
      } else {
        setUser(null);
      }
      setLoading(false);
    });
    return () => unsubscribe();
  }, []);

  useEffect(() => {
    const handleRedirect = async () => {
      try {
        const result = await getRedirectResult(auth);
        if (result) {
          const user = result.user;
          const idToken = await getIdToken(user);
          setUser({
            id: user.uid,
            email: user.email,
            displayName: user.displayName,
            photoURL: user.photoURL,
            apiKey: null,
            apiKeyEnabled: false,
            credits: "0",
            idToken,
          });
        }
      } catch (error) {
        console.error("Error handling redirect:", error);
      }
    };
    handleRedirect();
  }, []);

  const refreshToken = async (): Promise<string | null> => {
    if (!auth.currentUser) return null;

    try {
      const newToken = await getIdToken(auth.currentUser);
      setUser((prev) => (prev ? { ...prev, idToken: newToken } : null));
      return newToken;
    } catch (error) {
      console.error("Error refreshing token:", error);
      return null;
    }
  };

  const signInWithGoogle = async () => {
    const provider = new GoogleAuthProvider();
    try {
      provider.setCustomParameters({
        prompt: "select_account",
        auth_type: "rerequest",
      });

      const result = await signInWithPopup(auth, provider);
      const idToken = await getIdToken(result.user);

      // 调用后端获取自定义 JWT
      const resp = await fetch("/api/auth/login", {
        method: "POST",
        headers: { "Content-Type": "application/json" },
        body: JSON.stringify({ idToken }),
      });

      if (!resp.ok) throw new Error("Login failed");
      const { jwt } = await resp.json();

      console.log("..signInWithGoogle..", jwt);

      // 用自定义 JWT 登录 Firebase
      const userCredential = await signInWithCustomToken(auth, jwt);
      const user = userCredential.user;

      console.log(",.,.,.,.,.", jwt);

      // 更新用户状态
      setUser({
        id: user.uid,
        email: user.email,
        displayName: user.displayName,
        photoURL: user.photoURL,
        apiKey: null,
        apiKeyEnabled: false,
        credits: "0",
        idToken: jwt,
      });
    } catch (error) {
      console.error("Error signing in with Google", error);
    }
  };

  const signOut = async () => {
    try {
      await firebaseSignOut(auth);
      setUser(null);
    } catch (error) {
      console.error("Error signing out", error);
    }
  };

  const rotateApiKey = async (): Promise<string | null> => {
    if (!user) return null;

    try {
<<<<<<< HEAD
      const { newApiKey } = await postRotateApiKey(user.idToken);
      setUser((prev) => (prev ? { ...prev, apiKey: newApiKey } : null));
      return newApiKey;
=======
      const token = (await refreshToken()) || user.idToken;

      const response = await fetch("/api/auth/apikey", {
        method: "POST",
        headers: {
          "Content-Type": "application/json",
          Authorization: `Bearer ${token}`,
        },
        body: JSON.stringify({
          userId: user.id,
          operation: "rotate",
        }),
      });

      if (response.ok) {
        const data = await response.json();
        setUser((prev) => (prev ? { ...prev, apiKey: data.apiKey } : null));
        return data.apiKey;
      }

      return null;
>>>>>>> 039fa4a9
    } catch (error) {
      console.error("Error rotating API key:", error);
      return null;
    }
  };

  const toggleApiKey = async (enabled: boolean): Promise<boolean> => {
    if (!user) return false;

    try {
<<<<<<< HEAD
      await postToggleApiKey(user.idToken, enabled);
      setUser((prev) =>
          prev ? { ...prev, apiKeyEnabled: enabled } : null
=======
      const token = (await refreshToken()) || user.idToken;

      const response = await fetch("/api/auth/apikey", {
        method: "POST",
        headers: {
          "Content-Type": "application/json",
          Authorization: `Bearer ${token}`,
        },
        body: JSON.stringify({
          userId: user.id,
          operation: "toggle",
          enabled,
        }),
      });

      if (response.ok) {
        const data = await response.json();
        setUser((prev) =>
          prev ? { ...prev, apiKeyEnabled: data.apiKeyEnabled } : null
>>>>>>> 039fa4a9
        );
        return enabled;
    } catch (error) {
      console.error("Error toggling API key:", error);
      return false;
    }
  };

  const refreshUserData = async (): Promise<void> => {
    if (!user) return;

    try {
<<<<<<< HEAD
      const token = await getToken(auth.currentUser);
      const userData = await getUserInfo(token);
      setUser({
        ...user,
        apiKey: userData.user.api_key,
        apiKeyEnabled: userData.user.api_key_enabled,
        credits: userData.user.balance.toString(),
        idToken: token,
      });
=======
      const token = await getIdToken(auth.currentUser);

      const response = await fetch(`/api/auth/user?userId=${user.id}`, {
        headers: {
          Authorization: `Bearer ${token}`,
        },
      });

      if (response.ok) {
        const userData = await response.json();

        setUser({
          ...user,
          apiKey: userData.apiKey,
          apiKeyEnabled: userData.apiKeyEnabled,
          credits: userData.credits,
          idToken: token,
        });
      } else {
        console.error("Failed to refresh user data");
      }
>>>>>>> 039fa4a9
    } catch (error) {
      console.error("Error refreshing user data:", error);
    }
  };

  const signInWithCustomTokenFromBackend = async () => {
    console.log(".,.,.,.,.,", user);
    const resp = await fetch("/api/auth/login", {
      method: "POST",
      headers: { "Content-Type": "application/json" },
      body: JSON.stringify({ idToken: user?.idToken }),
    });
    if (!resp.ok) throw new Error("Login failed");
    const { jwt } = await resp.json();

    console.log("jwt🍷�� ", jwt);
    await signInWithCustomToken(auth, jwt);
  };

  return (
    <AuthContext.Provider
      value={{
        user,
        loading,
        signInWithCustomTokenFromBackend,
        signInWithGoogle,
        signOut,
        rotateApiKey,
        toggleApiKey,
        refreshToken,
        refreshUserData,
      }}
    >
      {children}
    </AuthContext.Provider>
  );
}

export function useAuth() {
  const context = useContext(AuthContext);
  if (context === undefined) {
    throw new Error("useAuth must be used within an AuthProvider");
  }
  return context;
}<|MERGE_RESOLUTION|>--- conflicted
+++ resolved
@@ -8,7 +8,6 @@
   ReactNode,
 } from "react";
 import {
-  User as FirebaseUser,
   GoogleAuthProvider,
   signInWithPopup,
   getRedirectResult,
@@ -52,9 +51,8 @@
   useEffect(() => {
     const unsubscribe = onAuthStateChanged(auth, async (firebaseUser) => {
       if (firebaseUser) {
-<<<<<<< HEAD
         try {
-          const idToken = await getToken(firebaseUser);
+          const idToken = await getIdToken(firebaseUser);
           const user = await getUserInfo(idToken);
           setUser({
               id: firebaseUser.uid,
@@ -68,20 +66,6 @@
             });
         } catch (error) {
           console.error("Error setting up user:", error);
-=======
-        const idToken = await getIdToken(firebaseUser, true);
-        const response = await fetch(
-          `/api/auth/user?userId=${firebaseUser.uid}`,
-          {
-            headers: { Authorization: `Bearer ${idToken}` },
-          }
-        );
-        if (response.ok) {
-          const userData = await response.json();
-          setUser({ ...userData, idToken });
-        } else {
-          setUser(null);
->>>>>>> 039fa4a9
         }
       } else {
         setUser(null);
@@ -187,33 +171,9 @@
     if (!user) return null;
 
     try {
-<<<<<<< HEAD
       const { newApiKey } = await postRotateApiKey(user.idToken);
       setUser((prev) => (prev ? { ...prev, apiKey: newApiKey } : null));
       return newApiKey;
-=======
-      const token = (await refreshToken()) || user.idToken;
-
-      const response = await fetch("/api/auth/apikey", {
-        method: "POST",
-        headers: {
-          "Content-Type": "application/json",
-          Authorization: `Bearer ${token}`,
-        },
-        body: JSON.stringify({
-          userId: user.id,
-          operation: "rotate",
-        }),
-      });
-
-      if (response.ok) {
-        const data = await response.json();
-        setUser((prev) => (prev ? { ...prev, apiKey: data.apiKey } : null));
-        return data.apiKey;
-      }
-
-      return null;
->>>>>>> 039fa4a9
     } catch (error) {
       console.error("Error rotating API key:", error);
       return null;
@@ -224,31 +184,9 @@
     if (!user) return false;
 
     try {
-<<<<<<< HEAD
       await postToggleApiKey(user.idToken, enabled);
       setUser((prev) =>
           prev ? { ...prev, apiKeyEnabled: enabled } : null
-=======
-      const token = (await refreshToken()) || user.idToken;
-
-      const response = await fetch("/api/auth/apikey", {
-        method: "POST",
-        headers: {
-          "Content-Type": "application/json",
-          Authorization: `Bearer ${token}`,
-        },
-        body: JSON.stringify({
-          userId: user.id,
-          operation: "toggle",
-          enabled,
-        }),
-      });
-
-      if (response.ok) {
-        const data = await response.json();
-        setUser((prev) =>
-          prev ? { ...prev, apiKeyEnabled: data.apiKeyEnabled } : null
->>>>>>> 039fa4a9
         );
         return enabled;
     } catch (error) {
@@ -261,8 +199,7 @@
     if (!user) return;
 
     try {
-<<<<<<< HEAD
-      const token = await getToken(auth.currentUser);
+      const token = await getIdToken(auth.currentUser);
       const userData = await getUserInfo(token);
       setUser({
         ...user,
@@ -271,29 +208,6 @@
         credits: userData.user.balance.toString(),
         idToken: token,
       });
-=======
-      const token = await getIdToken(auth.currentUser);
-
-      const response = await fetch(`/api/auth/user?userId=${user.id}`, {
-        headers: {
-          Authorization: `Bearer ${token}`,
-        },
-      });
-
-      if (response.ok) {
-        const userData = await response.json();
-
-        setUser({
-          ...user,
-          apiKey: userData.apiKey,
-          apiKeyEnabled: userData.apiKeyEnabled,
-          credits: userData.credits,
-          idToken: token,
-        });
-      } else {
-        console.error("Failed to refresh user data");
-      }
->>>>>>> 039fa4a9
     } catch (error) {
       console.error("Error refreshing user data:", error);
     }
