--- conflicted
+++ resolved
@@ -14,6 +14,7 @@
   signOut as firebaseSignOut,
   onAuthStateChanged,
   getIdToken,
+  signInWithCustomToken,
 } from "firebase/auth";
 import { auth } from "@/lib/firebase";
 import {
@@ -50,117 +51,11 @@
   const [user, setUser] = useState<User | null>(null);
   const [loading, setLoading] = useState(true);
 
-  // Get the ID token for the current user
-  const getToken = async (firebaseUser: FirebaseUser): Promise<string> => {
-    return await getIdToken(firebaseUser, true); // Force refresh
-  };
-
   // Handle user data when Firebase auth state changes
   useEffect(() => {
     const unsubscribe = onAuthStateChanged(auth, async (firebaseUser) => {
-      console.log("firebaseUser🍷", firebaseUser);
       if (firebaseUser) {
         try {
-<<<<<<< HEAD
-          // Get the ID token
-          const idToken = await getToken(firebaseUser);
-
-          // First, check if the user exists in our database
-          try {
-            const response = await fetch(
-              `/api/auth/user?userId=${firebaseUser.uid}`,
-              {
-                headers: {
-                  Authorization: `Bearer ${idToken}`,
-                },
-              }
-            );
-
-            if (response.ok) {
-              // User exists, get their data
-              const userData = await response.json();
-              setUser({
-                id: firebaseUser.uid,
-                email: firebaseUser.email,
-                displayName: firebaseUser.displayName,
-                photoURL: firebaseUser.photoURL,
-                apiKey: userData.apiKey,
-                apiKeyEnabled: userData.apiKeyEnabled,
-                credits: userData.credits,
-                idToken,
-              });
-              localStorage.setItem("apiKey", userData.apiKey);
-              if (typeof window !== "undefined" && userData.apiKey) {
-                window.postMessage(
-                  {
-                    type: "FROM_WEB_TO_EXTENSION",
-                    apiKey: userData.apiKey,
-                  },
-                  "*"
-                );
-              }
-            } else if (response.status === 404) {
-              // User doesn't exist, create a new user - this is expected for first-time login
-              console.log("New user detected, creating user record...");
-              const username =
-                firebaseUser.displayName ||
-                firebaseUser.email?.split("@")[0] ||
-                `user_${Math.random().toString(36).substring(2, 10)}`;
-
-              const createResponse = await fetch("/api/auth/user", {
-                method: "POST",
-                headers: {
-                  "Content-Type": "application/json",
-                  Authorization: `Bearer ${idToken}`,
-                },
-                body: JSON.stringify({
-                  id: firebaseUser.uid,
-                  username,
-                  email: firebaseUser.email,
-                }),
-              });
-
-              if (createResponse.ok) {
-                const newUserData = await createResponse.json();
-                console.log("User created successfully");
-                setUser({
-                  id: firebaseUser.uid,
-                  email: firebaseUser.email,
-                  displayName: firebaseUser.displayName,
-                  photoURL: firebaseUser.photoURL,
-                  apiKey: newUserData.apiKey,
-                  apiKeyEnabled: newUserData.apiKeyEnabled,
-                  credits: newUserData.credits,
-                  idToken,
-                });
-                localStorage.setItem("apiKey", newUserData.apiKey);
-                if (typeof window !== "undefined" && newUserData.apiKey) {
-                  window.postMessage(
-                    {
-                      type: "FROM_WEB_TO_EXTENSION",
-                      apiKey: newUserData.apiKey,
-                    },
-                    "*"
-                  );
-                }
-              } else {
-                console.error(
-                  "Failed to create user:",
-                  await createResponse.text()
-                );
-              }
-            } else {
-              console.error(
-                "Error fetching user data:",
-                response.status,
-                await response.text()
-              );
-            }
-          } catch (fetchError) {
-            // Handle fetch errors separately to avoid crashing the auth flow
-            console.error("Error during user data fetch:", fetchError);
-          }
-=======
           const idToken = await getIdToken(firebaseUser);
           const userData = await getUserInfo(idToken);
           setUser({
@@ -173,7 +68,6 @@
             credits: userData.user.balance,
             idToken,
           });
->>>>>>> 4ff773b0
         } catch (error) {
           console.error("Error setting up user:", error);
         }
@@ -235,9 +129,6 @@
         auth_type: "rerequest",
       });
 
-<<<<<<< HEAD
-      await signInWithPopup(auth, provider);
-=======
       const result = await signInWithPopup(auth, provider);
       const idToken = await getIdToken(result.user);
 
@@ -270,7 +161,6 @@
         credits: 0,
         idToken: jwt,
       });
->>>>>>> 4ff773b0
     } catch (error) {
       console.error("Error signing in with Google", error);
     }
@@ -289,36 +179,9 @@
     if (!user) return null;
 
     try {
-<<<<<<< HEAD
-      // Refresh token before making the request
-      const token = (await refreshToken()) || user.idToken;
-
-      const response = await fetch("/api/auth/apikey", {
-        method: "POST",
-        headers: {
-          "Content-Type": "application/json",
-          Authorization: `Bearer ${token}`,
-        },
-        body: JSON.stringify({
-          userId: user.id,
-          operation: "rotate",
-        }),
-      });
-
-      if (response.ok) {
-        const data = await response.json();
-        // Update the user state with the new API key
-        setUser((prev) => (prev ? { ...prev, apiKey: data.apiKey } : null));
-        localStorage.setItem("apiKey", data.apiKey);
-        return data.apiKey;
-      }
-
-      return null;
-=======
       const { newApiKey } = await postRotateApiKey(user.idToken);
       setUser((prev) => (prev ? { ...prev, apiKey: newApiKey } : null));
       return newApiKey;
->>>>>>> 4ff773b0
     } catch (error) {
       console.error("Error rotating API key:", error);
       return null;
@@ -329,39 +192,9 @@
     if (!user) return false;
 
     try {
-<<<<<<< HEAD
-      // Refresh token before making the request
-      const token = (await refreshToken()) || user.idToken;
-
-      const response = await fetch("/api/auth/apikey", {
-        method: "POST",
-        headers: {
-          "Content-Type": "application/json",
-          Authorization: `Bearer ${token}`,
-        },
-        body: JSON.stringify({
-          userId: user.id,
-          operation: "toggle",
-          enabled,
-        }),
-      });
-
-      if (response.ok) {
-        const data = await response.json();
-        // Update the user state with the new API key enabled status
-        setUser((prev) =>
-          prev ? { ...prev, apiKeyEnabled: data.apiKeyEnabled } : null
-        );
-        localStorage.setItem("apiKey", data.apiKey);
-        return data.apiKeyEnabled;
-      }
-
-      return false;
-=======
       await postToggleApiKey(user.idToken, enabled);
       setUser((prev) => (prev ? { ...prev, apiKeyEnabled: enabled } : null));
       return enabled;
->>>>>>> 4ff773b0
     } catch (error) {
       console.error("Error toggling API key:", error);
       return false;
@@ -373,42 +206,6 @@
     if (!user) return;
 
     try {
-<<<<<<< HEAD
-      // Get a fresh token
-      const token = await getToken(auth.currentUser);
-
-      // Fetch the latest user data
-      const response = await fetch(`/api/auth/user?userId=${user.id}`, {
-        headers: {
-          Authorization: `Bearer ${token}`,
-        },
-      });
-
-      if (response.ok) {
-        const userData = await response.json();
-
-        // Update the user state with the fresh data
-        setUser({
-          ...user,
-          apiKey: userData.apiKey,
-          apiKeyEnabled: userData.apiKeyEnabled,
-          credits: userData.credits,
-          idToken: token,
-        });
-        localStorage.setItem("apiKey", userData.apiKey);
-        if (typeof window !== "undefined" && userData.apiKey) {
-          window.postMessage(
-            {
-              type: "FROM_WEB_TO_EXTENSION",
-              apiKey: userData.apiKey,
-            },
-            "*"
-          );
-        }
-      } else {
-        console.error("Failed to refresh user data");
-      }
-=======
       const token = await getIdToken(auth.currentUser);
       const userData = await getUserInfo(token);
       setUser({
@@ -418,7 +215,6 @@
         credits: userData.user.balance,
         idToken: token,
       });
->>>>>>> 4ff773b0
     } catch (error) {
       console.error("Error refreshing user data:", error);
     }
