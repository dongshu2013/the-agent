--- conflicted
+++ resolved
@@ -2,15 +2,9 @@
 import { useAuth } from '@/contexts/AuthContext';
 import { BarChart, Bar, XAxis, YAxis, ResponsiveContainer, Tooltip } from 'recharts';
 import { Expand } from 'lucide-react';
-<<<<<<< HEAD
-import { getCreditHistory } from '@/lib/api_service';
-import { CreditLog, TransactionType } from '@/types';
-import { formatCurrency } from '@/lib/utils';
-=======
-import { formatCredits } from '@/lib/utils';
 import { createApiClient } from '@/lib/api_client';
 import { CreditLog } from '@the-agent/shared';
->>>>>>> 7b99674c
+import { formatCurrency } from '@/lib/utils';
 
 interface ChartData {
   name: string;
