'use client';

import { useState, useEffect } from 'react';
import { useAuth } from '@/contexts/AuthContext';
import { useRouter } from 'next/navigation';
import Image from 'next/image';
import { RefreshCw } from 'lucide-react';
import { PaymentModal } from './PaymentModal';
import { CreditsCharts } from './CreditsCharts';
import { CreditsTable } from './CreditsTable';
import { formatCredits } from '@/lib/utils';
import { createApiClient } from '@/lib/api_client';
import { TelegramStats } from '@the-agent/shared/dist/types/api';

function CouponCodeModal({ isOpen, onClose }: { isOpen: boolean; onClose: () => void }) {
  const { user, refreshUserData } = useAuth();
  const [code, setCode] = useState('');
  const [isSubmitting, setIsSubmitting] = useState(false);
  const [error, setError] = useState('');
  const [success, setSuccess] = useState('');

  const handleSubmit = async (e: React.FormEvent) => {
    e.preventDefault();
    if (!user?.idToken) return;

    setIsSubmitting(true);
    setError('');
    setSuccess('');

    try {
      const result = await createApiClient(user.idToken).redeemCoupon(code);
      if (result.success && result.credits) {
        const formattedCredits = new Intl.NumberFormat('en-US', {
          style: 'currency',
          currency: 'USD',
          maximumFractionDigits: 0,
        }).format(result.credits / 1_000_000);

        setSuccess(`Successfully redeemed coupon for ${formattedCredits}!`);
        await refreshUserData();
        setTimeout(() => {
          onClose();
          setCode('');
          setSuccess('');
        }, 2000);
      } else {
        let errorMessage = result.error || 'Failed to redeem coupon';
        if (errorMessage === 'Invalid, expired, or unauthorized coupon code') {
          errorMessage = 'This coupon code is invalid, expired, or not available for your account';
        } else if (errorMessage === 'Coupon code has reached maximum uses') {
          errorMessage = 'This coupon code has already been fully redeemed';
        }
        setError(errorMessage);
      }
    } catch {
      setError('Unable to connect to the server. Please try again later.');
    } finally {
      setIsSubmitting(false);
    }
  };

  if (!isOpen) return null;

  return (
    <div className="fixed inset-0 bg-black bg-opacity-50 flex items-center justify-center z-50">
      <div className="bg-white dark:bg-gray-800 p-6 rounded-lg w-full max-w-md">
        <h2 className="text-xl font-semibold mb-4 text-gray-900 dark:text-white">
          Redeem Coupon Code
        </h2>
        <form onSubmit={handleSubmit}>
          <input
            type="text"
            value={code}
            onChange={e => setCode(e.target.value.trim().toUpperCase())}
            placeholder="Enter coupon code"
            className="w-full px-4 py-2 border border-gray-300 dark:border-gray-600 rounded-md mb-4 bg-white dark:bg-gray-700 text-gray-900 dark:text-white"
            disabled={isSubmitting}
          />
          {error && (
            <div className="mb-4 p-3 bg-red-50 border border-red-200 rounded-md">
              <p className="text-red-600 text-sm">{error}</p>
            </div>
          )}
          {success && (
            <div className="mb-4 p-3 bg-green-50 border border-green-200 rounded-md">
              <p className="text-green-600 text-sm">{success}</p>
            </div>
          )}
          <div className="flex justify-end gap-2">
            <button
              type="button"
              onClick={onClose}
              className="px-4 py-2 text-sm font-medium text-gray-700 bg-gray-100 hover:bg-gray-200 rounded-md"
              disabled={isSubmitting}
            >
              Cancel
            </button>
            <button
              type="submit"
              className="px-4 py-2 text-sm font-medium text-white bg-black rounded-md hover:opacity-70 transition-opacity disabled:opacity-50"
              disabled={isSubmitting}
            >
              {isSubmitting ? 'Redeeming...' : 'Redeem'}
            </button>
          </div>
        </form>
      </div>
    </div>
  );
}

export default function ProfilePage() {
  const { user, loading, signOut, rotateApiKey, toggleApiKey, refreshUserData } = useAuth();
  const [isCopied, setIsCopied] = useState(false);
  const [isRotating, setIsRotating] = useState(false);
  const [isToggling, setIsToggling] = useState(false);
  const [telegramStats, setTelegramStats] = useState<TelegramStats | null>(null);
  const [isLoadingTelegramStats, setIsLoadingTelegramStats] = useState(false);
  const router = useRouter();
  const [buyCreditsOpen, setBuyCreditsOpen] = useState(false);
  const [isRefreshing, setIsRefreshing] = useState(false);
  const [redeemCouponOpen, setRedeemCouponOpen] = useState(false);

  // Redirect to login if not authenticated
  useEffect(() => {
    if (!loading && !user) {
      router.push('/');
    }
  }, [user, loading, router]);

  // Fetch Telegram stats when user is loaded
  useEffect(() => {
    const fetchTelegramStats = async () => {
      if (!user || !user.idToken) return;
      setIsLoadingTelegramStats(true);
      try {
        const data = await createApiClient(user.idToken).getTelegramStats();
        setTelegramStats(data);
      } catch (error) {
        console.error('Error fetching Telegram stats:', error);
      } finally {
        setIsLoadingTelegramStats(false);
      }
    };
    if (user) {
      fetchTelegramStats();
    }
  }, [user]);

  const handleCopyApiKey = async () => {
    if (user?.apiKey) {
      await navigator.clipboard.writeText(user.apiKey);
      setIsCopied(true);
      setTimeout(() => setIsCopied(false), 2000);
    }
  };

  const handleRotateApiKey = async () => {
    if (user) {
      setIsRotating(true);
      try {
        await rotateApiKey();
      } catch (error) {
        console.error('Error rotating API key:', error);
      } finally {
        setIsRotating(false);
      }
    }
  };

  const handleToggleApiKey = async () => {
    if (user) {
      setIsToggling(true);
      try {
        await toggleApiKey(!user.apiKeyEnabled);
      } catch (error) {
        console.error('Error toggling API key:', error);
      } finally {
        setIsToggling(false);
      }
    }
  };

  if (loading) {
    return (
      <div className="flex items-center justify-center min-h-screen">
        <div className="animate-spin rounded-full h-12 w-12 border-t-2 border-b-2 border-black"></div>
      </div>
    );
  }

  // Don't render the page if there's no user and we're not loading
  if (!user) {
    return null; // This will show nothing while the redirect happens in the useEffect
  }

  return (
    <div className="min-h-screen bg-gray-50 dark:bg-gray-900">
      <header className="bg-white dark:bg-gray-800 shadow">
        <div className="max-w-7xl mx-auto px-4 sm:px-6 lg:px-8 flex justify-between items-center">
          <div className="flex items-center">
            <div className="flex items-center gap-2.5">
              <Image src="/mysta-logo.png" alt="Mysta Logo" width={40} height={40} />
              <h1 className="text-[40px] font-semibold text-gray-900 dark:text-white m-0">MYSTA</h1>
              <Image src="/beta.png" alt="Beta" width={50} height={20} />
            </div>
            <span className="text-xl font-semibold text-gray-600 dark:text-gray-300 ml-4">
              Dashboard
            </span>
          </div>
          <button
            onClick={signOut}
            className="px-4 py-2 text-sm font-medium text-gray-700 bg-white border border-gray-300 hover:bg-gray-100 rounded-md"
          >
            Sign Out
          </button>
        </div>
      </header>

      <main className="max-w-7xl mx-auto px-4 sm:px-6 lg:px-8 py-8">
        <div className="bg-white dark:bg-gray-800 shadow rounded-lg overflow-hidden">
          <div className="px-4 py-5 sm:px-6 flex items-center">
            {user?.photoURL ? (
              <Image
                src={user.photoURL}
                alt="Profile"
                width={48}
                height={48}
                className="rounded-full mr-4"
              />
            ) : (
              <div className="w-12 h-12 rounded-full flex items-center justify-center text-white mr-4">
                {user?.displayName?.charAt(0) || user?.email?.charAt(0) || 'U'}
              </div>
            )}
            <div>
              <h3 className="text-lg leading-6 font-medium text-gray-900 dark:text-white">
                {user?.displayName || 'User'}
              </h3>
              <p className="mt-1 max-w-2xl text-sm text-gray-500 dark:text-gray-400">
                {user?.email}
              </p>
            </div>
          </div>

          <div className="border-t border-gray-200 dark:border-gray-700 px-4 py-5 sm:p-6">
            <div className="flex justify-between items-center mb-4">
              <h3 className="text-lg leading-6 font-medium text-gray-900 dark:text-white">
                Your API Key
              </h3>
              <div className="flex items-center">
                <span
                  className={`mr-2 text-sm ${
                    user.apiKeyEnabled ? 'text-green-500' : 'text-red-500'
                  }`}
                >
                  {user.apiKeyEnabled ? 'Enabled' : 'Disabled'}
                </span>
                <button
                  onClick={handleToggleApiKey}
                  disabled={isToggling}
                  className={`relative inline-flex h-6 w-11 items-center rounded-full transition-colors ${
                    user.apiKeyEnabled ? 'bg-black' : 'bg-gray-200'
                  }`}
                >
                  <span
                    className={`inline-block h-4 w-4 transform rounded-full bg-white transition-transform ${
                      user.apiKeyEnabled ? 'translate-x-6' : 'translate-x-1'
                    } ${isToggling ? 'opacity-50' : ''}`}
                  />
                </button>
              </div>
            </div>
            <p className="text-sm text-gray-500 dark:text-gray-400 mb-4">
              Use this API key to authenticate requests to the Mysta API.
            </p>

            <div className="flex flex-col sm:flex-row gap-4">
              <div className="relative flex-grow">
                <input
                  type="text"
                  readOnly
                  value={user?.apiKeyEnabled ? user?.apiKey || '' : '••••••••••••••••••••••••'}
                  className={`w-full px-4 py-2 border border-gray-300 dark:border-gray-600 rounded-md ${
                    user?.apiKeyEnabled
                      ? 'bg-gray-50 dark:bg-gray-700'
                      : 'bg-gray-100 dark:bg-gray-800'
                  } text-gray-900 dark:text-gray-100`}
                  disabled={!user?.apiKeyEnabled}
                />
                {user?.apiKeyEnabled && (
                  <button
                    onClick={handleCopyApiKey}
                    className="absolute right-2 top-1/2 transform -translate-y-1/2 text-gray-500 hover:text-gray-700 dark:text-gray-400 dark:hover:text-gray-200"
                    aria-label="Copy API key"
                  >
                    {isCopied ? (
                      <span className="text-green-500">Copied!</span>
                    ) : (
                      <svg
                        xmlns="http://www.w3.org/2000/svg"
                        className="h-5 w-5"
                        fill="none"
                        viewBox="0 0 24 24"
                        stroke="currentColor"
                      >
                        <path
                          strokeLinecap="round"
                          strokeLinejoin="round"
                          strokeWidth={2}
                          d="M8 5H6a2 2 0 00-2 2v12a2 2 0 002 2h10a2 2 0 002-2v-1M8 5a2 2 0 002 2h2a2 2 0 002-2M8 5a2 2 0 012-2h2a2 2 0 012 2m0 0h2a2 2 0 012 2v3m2 4H10m0 0l3-3m-3 3l3 3"
                        />
                      </svg>
                    )}
                  </button>
                )}
              </div>
              <button
                onClick={handleRotateApiKey}
                disabled={isRotating || !user?.apiKeyEnabled}
                className={`px-4 py-2 text-sm font-medium text-white bg-black rounded-md hover:opacity-70 transition-opacity ${
                  isRotating || !user?.apiKeyEnabled ? 'opacity-50 cursor-not-allowed' : ''
                }`}
              >
                {isRotating ? 'Rotating...' : 'Rotate Key'}
              </button>
            </div>
          </div>
        </div>

        {/* Data Source Section */}
        <div className="mt-8 bg-white dark:bg-gray-800 shadow rounded-lg overflow-hidden">
          <div className="px-4 py-5 sm:px-6">
            <h3 className="text-lg leading-6 font-medium text-gray-900 dark:text-white">
              Manage Your Data
            </h3>
            <p className="mt-1 text-sm text-gray-500 dark:text-gray-400">
              Connect your data sources to enhance your Mysta experience
            </p>
          </div>
          <div className="border-t border-gray-200 dark:border-gray-700 px-4 py-5 sm:p-6">
            <div className="grid grid-cols-3 gap-8">
              {/* Telegram Data Source */}
              <div className="flex flex-col items-center">
                <div className="w-16 h-16 mb-4 overflow-hidden rounded-full flex items-center justify-center">
                  <Image
                    src="/tg-logo.png"
                    alt="Telegram Logo"
                    width={48}
                    height={48}
                    className="rounded-full"
                  />
                </div>
                <h4 className="text-lg font-medium text-gray-900 dark:text-white mb-1">Telegram</h4>
                <p className="text-sm text-gray-500 dark:text-gray-400 text-center mb-4">
                  {isLoadingTelegramStats
                    ? 'Loading Telegram data...'
<<<<<<< HEAD
                    : telegramStats && telegramStats.data.totalDialogs > 0
                      ? `${telegramStats.data.totalDialogs} chats imported, ${telegramStats.data.totalMessages} messages imported`
                      : 'No data has been imported yet...'}
=======
                    : telegramStats && telegramStats.total_dialogs > 0
                    ? `${telegramStats.total_dialogs} chats imported, ${telegramStats.total_messages} messages imported`
                    : 'No data has been imported yet...'}
>>>>>>> 63a6228a
                </p>
                <button
                  className="px-4 py-2 text-sm font-medium text-white bg-black rounded-md hover:opacity-70 focus:outline-none focus:ring-2 focus:ring-offset-2 focus:ring-black transition-opacity"
                  onClick={() => {
                    const baseUrl = process.env.NEXT_PUBLIC_TG_WEBAPP_URL || '#';
                    const url = new URL(baseUrl);

                    // Add required user parameters
                    if (user.apiKey) {
                      url.searchParams.set('apiKey', user.apiKey);
                    }
                    if (user.displayName) {
                      url.searchParams.set('displayName', encodeURIComponent(user.displayName));
                    }
                    if (user.photoURL) {
                      url.searchParams.set('photoURL', encodeURIComponent(user.photoURL));
                    }

                    // Open in new tab with proper security attributes
                    const newWindow = window.open(url.toString(), '_blank');
                    if (newWindow) {
                      newWindow.opener = null; // Prevent reverse tabnabbing
                    }
                  }}
                >
                  Import Telegram Data
                </button>
              </div>

              {/* Twitter Data Source */}
              <div className="flex flex-col items-center">
                <div className="w-16 h-16 mb-4 overflow-hidden rounded-full flex items-center justify-center">
                  <Image
                    src="/tw-logo.png"
                    alt="Twitter Logo"
                    width={48}
                    height={48}
                    className="rounded-full"
                  />
                </div>
                <h4 className="text-lg font-medium text-gray-900 dark:text-white mb-1">Twitter</h4>
                <p className="text-sm text-gray-500 dark:text-gray-400 text-center mb-4">
                  No data has been imported yet...
                </p>
                <button
                  className="px-4 py-2 text-sm font-medium text-white bg-gray-400 rounded-md cursor-not-allowed"
                  disabled
                >
                  Coming Soon
                </button>
              </div>

              {/* Instagram Data Source */}
              <div className="flex flex-col items-center">
                <div className="w-16 h-16 mb-4 overflow-hidden rounded-full flex items-center justify-center">
                  <Image
                    src="/ins-logo.png"
                    alt="Instagram Logo"
                    width={48}
                    height={48}
                    className="rounded-full"
                  />
                </div>
                <h4 className="text-lg font-medium text-gray-900 dark:text-white mb-1">
                  Instagram
                </h4>
                <p className="text-sm text-gray-500 dark:text-gray-400 text-center mb-4">
                  No data has been imported yet...
                </p>
                <button
                  className="px-4 py-2 text-sm font-medium text-white bg-gray-400 rounded-md cursor-not-allowed"
                  disabled
                >
                  Coming Soon
                </button>
              </div>
            </div>
          </div>
        </div>

        {/* Credits Section */}
        <div className="mt-8 bg-white dark:bg-gray-800 shadow rounded-lg overflow-hidden">
          {/* Credits Header */}
          <div className="px-6 py-4 border-b border-gray-200 dark:border-gray-700 flex justify-between items-center">
            <div className="flex items-center space-x-2">
              <h2 className="text-lg font-medium text-gray-900 dark:text-white">Credits</h2>
              <button
                onClick={async () => {
                  setIsRefreshing(true);
                  try {
                    // Refresh user data including credits
                    await refreshUserData();
                  } catch (error) {
                    console.error('Error refreshing credits:', error);
                  } finally {
                    setIsRefreshing(false);
                  }
                }}
                className="text-gray-500 hover:text-gray-700 dark:text-gray-400 dark:hover:text-gray-300 transition-colors"
                disabled={isRefreshing}
              >
                <RefreshCw size={18} className={`${isRefreshing ? 'animate-spin' : ''}`} />
              </button>
            </div>

            <div className="flex items-center space-x-4">
              <div className="text-lg font-bold text-gray-900 dark:text-white">
                ${formatCredits(user.balance, 2)}
              </div>
              <div className="flex space-x-2">
                <button
                  onClick={() => setBuyCreditsOpen(true)}
                  className="px-4 py-2 text-sm font-medium text-white bg-black rounded-md hover:opacity-70 transition-opacity"
                >
                  Add Credits
                </button>
                <button
                  onClick={() => setRedeemCouponOpen(true)}
                  className="px-4 py-2 text-sm font-medium text-gray-700 bg-white border border-gray-300 hover:bg-gray-100 rounded-md"
                >
                  Redeem Coupon
                </button>
              </div>
            </div>
          </div>

          {/* Credits Charts */}
          <div className="p-6">
            <CreditsCharts />
          </div>

          {/* Credits Table */}
          <div className="px-6 pb-6">
            <CreditsTable />
          </div>
        </div>
      </main>

      <footer className="max-w-7xl mx-auto px-4 sm:px-6 lg:px-8 py-4 text-center text-sm text-gray-500 dark:text-gray-400">
        {new Date().getFullYear()} MYSTA. All rights reserved.
      </footer>

      {/* Modals */}
      <PaymentModal isOpen={buyCreditsOpen} onClose={() => setBuyCreditsOpen(false)} />
      <CouponCodeModal isOpen={redeemCouponOpen} onClose={() => setRedeemCouponOpen(false)} />
    </div>
  );
}<|MERGE_RESOLUTION|>--- conflicted
+++ resolved
@@ -355,15 +355,9 @@
                 <p className="text-sm text-gray-500 dark:text-gray-400 text-center mb-4">
                   {isLoadingTelegramStats
                     ? 'Loading Telegram data...'
-<<<<<<< HEAD
-                    : telegramStats && telegramStats.data.totalDialogs > 0
-                      ? `${telegramStats.data.totalDialogs} chats imported, ${telegramStats.data.totalMessages} messages imported`
+                    : telegramStats && telegramStats.total_dialogs > 0
+                      ? `${telegramStats.total_dialogs} chats imported, ${telegramStats.total_messages} messages imported`
                       : 'No data has been imported yet...'}
-=======
-                    : telegramStats && telegramStats.total_dialogs > 0
-                    ? `${telegramStats.total_dialogs} chats imported, ${telegramStats.total_messages} messages imported`
-                    : 'No data has been imported yet...'}
->>>>>>> 63a6228a
                 </p>
                 <button
                   className="px-4 py-2 text-sm font-medium text-white bg-black rounded-md hover:opacity-70 focus:outline-none focus:ring-2 focus:ring-offset-2 focus:ring-black transition-opacity"
