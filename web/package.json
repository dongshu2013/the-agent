--- conflicted
+++ resolved
@@ -15,20 +15,8 @@
   },
   "dependencies": {
     "@stripe/stripe-js": "^7.3.0",
-<<<<<<< HEAD
-    "date-fns": "^4.1.0",
-    "firebase": "^11.6.0",
-=======
-    "@tanstack/react-query": "^5.75.2",
-    "bcryptjs": "^3.0.2",
-    "class-variance-authority": "^0.7.1",
-    "clsx": "^2.1.1",
-    "cmdk": "^1.1.1",
-    "date-fns": "^4.1.0",
     "firebase": "^11.6.0",
     "firebase-admin": "^13.2.0",
-    "jsonwebtoken": "^9.0.2",
->>>>>>> 039fa4a9
     "lucide-react": "^0.507.0",
     "next": "15.3.0",
     "react": "^19.0.0",
@@ -40,11 +28,7 @@
   },
   "devDependencies": {
     "@eslint/eslintrc": "^3",
-<<<<<<< HEAD
-=======
     "@tailwindcss/postcss": "^4",
-    "@types/jsonwebtoken": "^9.0.9",
->>>>>>> 039fa4a9
     "@types/node": "^20.17.30",
     "@types/react": "^19",
     "@types/react-dom": "^19",
