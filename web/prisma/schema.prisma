--- conflicted
+++ resolved
@@ -62,16 +62,6 @@
   user_id          String
   data_type        String
   data_id          String
-<<<<<<< HEAD
-  metadata         Json          @default("{}")
-  is_public        Boolean       @default(false)
-  is_free          Boolean       @default(false)
-  subscription_fee Decimal       @default(0)
-  last_synced_at   DateTime      @default(now())
-  status           String        @default("watching")
-  created_at       DateTime      @default(now())
-  updated_at       DateTime      @default(now())
-=======
   metadata         Json     @default("{}")
   tags             Json?    @default("[]")
   is_public        Boolean  @default(false)
@@ -81,7 +71,6 @@
   status           String   @default("watching") 
   created_at       DateTime @default(now())
   updated_at       DateTime @default(now())
->>>>>>> b3e537dc
   messages         tg_messages[]
 
   @@unique([user_id, data_id])
