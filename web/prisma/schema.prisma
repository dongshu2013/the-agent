// This is your Prisma schema file,
// learn more about it in the docs: https://pris.ly/d/prisma-schema

// Looking for ways to speed up your queries, or scale easily with your serverless or edge functions?
// Try Prisma Accelerate: https://pris.ly/cli/accelerate-init

generator client {
  provider = "prisma-client-js"
  output   = "../src/generated/prisma"
}

datasource db {
  provider = "postgresql"
  url      = env("DATABASE_URL")
}

model users {
  id              String          @id @default(uuid())
  username        String          @unique
  email           String?         @unique
  api_key         String          @unique @default(uuid())
  api_key_enabled Boolean         @default(true)
  conversations   conversations[]
  created_at      DateTime        @default(now())
  updated_at      DateTime        @updatedAt
}

model conversations {
  id         String     @id @default(uuid())
  user       users      @relation(fields: [user_id], references: [id])
  user_id    String
  messages   messages[]
  created_at DateTime   @default(now())
  status     String     @default("active") // "active" or "deleted"
}

model messages {
  id              String        @id @default(uuid())
  conversation    conversations @relation(fields: [conversation_id], references: [id])
  conversation_id String
  role            String // "system", "user", "assistant", or "tooling"
  content         Json // Array of text_message or image_message objects
  created_at      DateTime      @default(now())
  tool_calls      Json?
}

// Types for reference (not actual models):
// 
// text_message {
//   type: "text"
//   text: string,
// }
//
// image_message {
//   type: "image_url",
//   image_url: {url: string}
// }

<<<<<<< HEAD
model tg_channels {
  id               Int           @id @default(autoincrement())
  channel_id       String        @unique
=======
model tg_chats {
  id               String        @id @default(uuid())
>>>>>>> 0b2ea333
  user_id          String
  chat_id          String
  chat_type        String
  chat_title       String
  is_public        Boolean       @default(false)
  is_free          Boolean       @default(false)
  subscription_fee Decimal       @default(0)
  last_synced_at   DateTime      @default(now())
  status           String        @default("watching") // watching, quiet
  created_at       DateTime      @default(now())
  updated_at       DateTime      @default(now())
  messages         tg_messages[]

  @@unique([user_id, chat_id])
}

model tg_messages {
<<<<<<< HEAD
  id                Int      @id @default(autoincrement())
  message_id        String
  channel_id        String
  chat_id           String
  message_text      String
  message_timestamp BigInt
  sender_id         String?
  sender            Json?    @default("{}")
  reply_to          String?
  topic_id          String?
  buttons           Json?    @default("[]")
  reactions         Json?    @default("[]")
  is_pinned         Boolean  @default(false)
  media_type        String?
  media_file_id     String?
  media_url         String?
  media_metadata    Json?    @default("{}")
  created_at        DateTime @default(now())
  updated_at        DateTime @default(now())
  send_username     String?
  send_firstname    String?
  send_lastname     String?

  channels tg_channels @relation(fields: [channel_id], references: [channel_id])
=======
  id                String   @id @default(uuid())
  chat_id           String
  message_id        String
  message_text      String
  message_timestamp BigInt
  sender_id         String?
  reply_to_msg_id   String?
  is_pinned         Boolean  @default(false)
  created_at        DateTime @default(now())
  updated_at        DateTime @default(now())
  sender_username   String?
  sender_firstname  String?
  sender_lastname   String?

  chat tg_chats @relation(fields: [chat_id], references: [id])
>>>>>>> 0b2ea333

  @@unique([chat_id, message_id])
}

model tg_users {
  id         String   @id @default(uuid())
  user_id    String
  user_type  String
  username   String
  first_name String?
  last_name  String?
  photo_url  String?
  created_at DateTime @default(now())
  updated_at DateTime @default(now())
}<|MERGE_RESOLUTION|>--- conflicted
+++ resolved
@@ -56,14 +56,8 @@
 //   image_url: {url: string}
 // }
 
-<<<<<<< HEAD
-model tg_channels {
-  id               Int           @id @default(autoincrement())
-  channel_id       String        @unique
-=======
 model tg_chats {
   id               String        @id @default(uuid())
->>>>>>> 0b2ea333
   user_id          String
   chat_id          String
   chat_type        String
@@ -81,32 +75,6 @@
 }
 
 model tg_messages {
-<<<<<<< HEAD
-  id                Int      @id @default(autoincrement())
-  message_id        String
-  channel_id        String
-  chat_id           String
-  message_text      String
-  message_timestamp BigInt
-  sender_id         String?
-  sender            Json?    @default("{}")
-  reply_to          String?
-  topic_id          String?
-  buttons           Json?    @default("[]")
-  reactions         Json?    @default("[]")
-  is_pinned         Boolean  @default(false)
-  media_type        String?
-  media_file_id     String?
-  media_url         String?
-  media_metadata    Json?    @default("{}")
-  created_at        DateTime @default(now())
-  updated_at        DateTime @default(now())
-  send_username     String?
-  send_firstname    String?
-  send_lastname     String?
-
-  channels tg_channels @relation(fields: [channel_id], references: [channel_id])
-=======
   id                String   @id @default(uuid())
   chat_id           String
   message_id        String
@@ -122,7 +90,6 @@
   sender_lastname   String?
 
   chat tg_chats @relation(fields: [chat_id], references: [id])
->>>>>>> 0b2ea333
 
   @@unique([chat_id, message_id])
 }
