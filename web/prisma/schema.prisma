// This is your Prisma schema file,
// learn more about it in the docs: https://pris.ly/d/prisma-schema

// Looking for ways to speed up your queries, or scale easily with your serverless or edge functions?
// Try Prisma Accelerate: https://pris.ly/cli/accelerate-init

generator client {
  provider = "prisma-client-js"
  output   = "../src/generated/prisma"
}

datasource db {
  provider = "postgresql"
  url      = env("DATABASE_URL")
}

model users {
  id              String          @id @default(uuid())
  username        String          @unique
  email           String?         @unique
  api_key         String          @unique @default(uuid())
  api_key_enabled Boolean         @default(true)
  conversations   conversations[]
  created_at      DateTime        @default(now())
  updated_at      DateTime        @updatedAt
}

model conversations {
  id         String     @id @default(uuid())
  user       users      @relation(fields: [user_id], references: [id])
  user_id    String
  messages   messages[]
  created_at DateTime   @default(now())
  status     String     @default("active") // "active" or "deleted"
}

model messages {
  id              String        @id @default(uuid())
  conversation    conversations @relation(fields: [conversation_id], references: [id])
  conversation_id String
  role            String // "system", "user", "assistant", or "tooling"
  content         Json // Array of text_message or image_message objects
  created_at      DateTime      @default(now())
  tool_calls      Json?
}

// Types for reference (not actual models):
// 
// text_message {
//   type: "text"
//   text: string,
// }
//
// image_message {
//   type: "image_url",
//   image_url: {url: string}
// }

// Telegram chats
model tg_chats {
  id               String        @id @default(uuid())
  user_id          String
<<<<<<< HEAD
  data_type        String
  data_id          String
  metadata         Json          @default("{}")
  tags             Json?         @default("[]")
=======
  chat_id          String
  chat_type        String
  chat_title       String
>>>>>>> f2ec0990
  is_public        Boolean       @default(false)
  is_free          Boolean       @default(false)
  subscription_fee Decimal       @default(0)
  last_synced_at   DateTime      @default(now())
<<<<<<< HEAD
  status           String        @default("watching")
=======
  status           String        @default("watching") // watching, quiet
>>>>>>> f2ec0990
  created_at       DateTime      @default(now())
  updated_at       DateTime      @default(now())
  messages         tg_messages[]

  @@unique([user_id, chat_id])
}

// Telegram messagess
model tg_messages {
  id                String   @id @default(uuid())
  chat_id           String
  message_id        String
  message_text      String
  message_timestamp BigInt
  sender_id         String?
  reply_to_msg_id   String?
  is_pinned         Boolean  @default(false)
  created_at        DateTime @default(now())
  updated_at        DateTime @default(now())
  sender_username   String?
  sender_firstname  String?
  sender_lastname   String?

  chat tg_chats @relation(fields: [chat_id], references: [id])

  @@unique([chat_id, message_id])
}

// Telegram users
model tg_users {
  id         String   @id @default(uuid())
  user_id    String
  user_type  String
  username   String
  first_name String?
  last_name  String?
  photo_url  String?
  created_at DateTime @default(now())
  updated_at DateTime @default(now())
}<|MERGE_RESOLUTION|>--- conflicted
+++ resolved
@@ -41,7 +41,7 @@
   role            String // "system", "user", "assistant", or "tooling"
   content         Json // Array of text_message or image_message objects
   created_at      DateTime      @default(now())
-  tool_calls      Json?
+  tool_calls      Json? 
 }
 
 // Types for reference (not actual models):
@@ -60,25 +60,14 @@
 model tg_chats {
   id               String        @id @default(uuid())
   user_id          String
-<<<<<<< HEAD
-  data_type        String
-  data_id          String
-  metadata         Json          @default("{}")
-  tags             Json?         @default("[]")
-=======
   chat_id          String
   chat_type        String
   chat_title       String
->>>>>>> f2ec0990
   is_public        Boolean       @default(false)
   is_free          Boolean       @default(false)
   subscription_fee Decimal       @default(0)
   last_synced_at   DateTime      @default(now())
-<<<<<<< HEAD
-  status           String        @default("watching")
-=======
   status           String        @default("watching") // watching, quiet
->>>>>>> f2ec0990
   created_at       DateTime      @default(now())
   updated_at       DateTime      @default(now())
   messages         tg_messages[]
