--- conflicted
+++ resolved
@@ -14,11 +14,7 @@
   email           String?         @unique
   api_key         String          @unique @default(uuid())
   api_key_enabled Boolean         @default(true)
-<<<<<<< HEAD
-=======
   credits         Decimal         @default(0) @db.Decimal(10, 2)
-  conversations   conversations[]
->>>>>>> 75094de0
   created_at      DateTime        @default(now())
   updated_at      DateTime        @updatedAt
   conversations   conversations[]
