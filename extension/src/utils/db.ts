--- conflicted
+++ resolved
@@ -15,25 +15,10 @@
   api_url: string;
 }
 
-<<<<<<< HEAD
-interface CreditLog {
-  id?: string;
-  user_id: string;
-  amount: number;
-  type: string; // 'deduction', 'addition', etc.
-  description?: string;
-  balance: string; // Balance after this transaction
-  created_at: string;
-}
-
-=======
->>>>>>> bfeabe77
 class MizuDB extends Dexie {
   conversations!: Table<Conversation>;
   messages!: Table<Message>;
   users!: Table<UserInfo>;
-<<<<<<< HEAD
-  creditLogs!: Table<CreditLog>;
   models!: Table<{
     id: string;
     type: string;
@@ -41,8 +26,6 @@
     userId: string;
     apiKey: string;
   }>;
-=======
->>>>>>> bfeabe77
 
   constructor() {
     super("mizu-agent");
@@ -50,13 +33,8 @@
     this.version(6).stores({
       conversations: "id, created_at, *messages",
       messages: "message_id, conversation_id, created_at",
-<<<<<<< HEAD
       users: "id, updated_at",
-      creditLogs: "++id, user_id, created_at",
       models: "id, userId, type",
-=======
-      users: "id",
->>>>>>> bfeabe77
     });
 
     // Add index definitions
@@ -79,44 +57,6 @@
 
   async deleteUser(userId: string): Promise<void> {
     await this.users.delete(userId);
-  }
-
-<<<<<<< HEAD
-  async deductCredits(
-    userId: string,
-    creditsToDeduct: number,
-    description: string = "Credit deduction"
-  ): Promise<void> {
-    const user = await this.getUser(userId);
-    if (!user) {
-      console.error(`User with ID ${userId} not found`);
-      return;
-    }
-
-    const currentCredits = parseFloat(user.credits) || 0;
-    const newCredits = Math.max(0, currentCredits - creditsToDeduct);
-    const newCreditsStr = newCredits.toFixed(6);
-
-    // Update user credits
-    await this.users.update(userId, { credits: newCreditsStr });
-    console.log(
-      `Updated credits for user ${userId}: ${currentCredits} - ${creditsToDeduct} = ${newCreditsStr}`
-    );
-
-    // Log the credit transaction
-    const creditLog: CreditLog = {
-      user_id: userId,
-      amount: creditsToDeduct,
-      type: "deduction",
-      description: description,
-      balance: newCreditsStr,
-      created_at: new Date().toISOString(),
-    };
-
-    await this.creditLogs.add(creditLog);
-    console.log(
-      `Credit log created: deducted ${creditsToDeduct} credits from user ${userId}`
-    );
   }
 
   // Model operations
@@ -148,8 +88,6 @@
     await this.models.delete(modelId);
   }
 
-=======
->>>>>>> bfeabe77
   // Conversation operations
   async saveConversation(conversation: Conversation): Promise<void> {
     await this.conversations.put(conversation);
