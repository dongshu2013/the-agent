import React, { useState, useEffect } from "react";
import { env } from "../../utils/env";
import { db } from "~/utils/db";

interface SettingsProps {
  setApiKey: (key: string) => void;
  onClose: () => void;
  initialValidationError?: string;
  autoCloseOnSuccess?: boolean;
  onSuccess?: () => void;
}

const Settings: React.FC<SettingsProps> = ({
  setApiKey,
  onClose,
  initialValidationError,
  autoCloseOnSuccess = false,
  onSuccess,
}) => {
  const [userId, setUserId] = useState<string>("");
  const [apiKey, setApiKeyState] = useState("");
  const [models, setModels] = useState<any[]>([]);
  const [selectedModelId, setSelectedModelId] = useState<string>("");
  const [saveStatus, setSaveStatus] = useState("");
  const [showWarning, setShowWarning] = useState(false);
  const [isValidating, setIsValidating] = useState(false);
  const [modalOpen, setModalOpen] = useState(false);
  const [editingModel, setEditingModel] = useState<any | null>(null);
  const [isSettingsValid, setIsSettingsValid] = useState(false);
  const [showApiKey, setShowApiKey] = useState(false);
  const [confirmDeleteId, setConfirmDeleteId] = useState<string | null>(null);

  useEffect(() => {
    const init = async () => {
      const user = await db.getCurrentUser();
      if (user && user.api_key) {
        setApiKeyState(user.api_key);
        setSelectedModelId(user.selectedModelId || "");
        setUserId(user.id);
        const userModels = await db.getUserModels(user.id);
        setModels(userModels);
      } else {
        setApiKeyState("");
        setIsSettingsValid(false);
      }
    };
    init();
  }, []);

  const handleVerifyAndSet = async (key: string) => {
    setIsValidating(true);
    setSaveStatus("");
    try {
      const formattedKey = key.trim();
      const verifyResponse = await fetch(`${env.BACKEND_URL}/v1/auth/verify`, {
        method: "GET",
        headers: {
          Authorization: `Bearer ${formattedKey}`,
          "Content-Type": "application/json",
        },
      });
      const verifyData = await verifyResponse.json();

      if (!verifyResponse.ok) {
        setIsSettingsValid(false);
        throw new Error(verifyData.message || "API verification failed");
      }

      if (verifyData.success && verifyData.user) {
        const newUserId = verifyData.user.id;
        try {
          await db.saveOrUpdateUser({
            ...verifyData.user,
            api_key: formattedKey,
            selectedModelId,
          });
          setUserId(newUserId);
          setApiKeyState(formattedKey);
          setSaveStatus("");
          setApiKey(formattedKey);
          setIsSettingsValid(true);
          if (autoCloseOnSuccess) {
            onClose();
            if (onSuccess) onSuccess();
          }
        } catch (dbError) {
          console.error("Database error:", dbError);
          setSaveStatus(
            `Failed to save user data: ${dbError instanceof Error ? dbError.message : "Unknown error"}`
          );
          setIsSettingsValid(false);
        }
      } else {
        setIsSettingsValid(false);
        setSaveStatus(verifyData.message || "API Key verification failed");
      }
    } catch (error) {
      console.error("Verification error:", error);
      setSaveStatus(
        `${error instanceof Error ? error.message : "Failed to verify API Key"}`
      );
      setIsSettingsValid(false);
    } finally {
      setIsValidating(false);
    }
  };

  const handleApiKeyChange = (e: React.ChangeEvent<HTMLInputElement>) => {
    const value = e.target.value;
    setApiKeyState(value);
    setShowWarning(false);
    if (value.trim()) {
      handleVerifyAndSet(value);
    }
  };

  const refreshModels = async (uid?: string) => {
    try {
      const response = await fetch(`${env.BACKEND_URL}/v1/models`, {
        method: "GET",
        headers: {
          Authorization: `Bearer ${apiKey}`,
          "Content-Type": "application/json",
        },
      });

      if (!response.ok) {
        throw new Error("Failed to fetch models");
      }

      const data = await response.json();
      setModels(
        data.map((model: any) => ({
          ...model,
          apiKey: model.api_key,
          apiUrl: model.api_url,
        }))
      );
    } catch (error) {
      console.error("Model refresh error:", error);
      setSaveStatus(
        `Failed to refresh models: ${error instanceof Error ? error.message : "Unknown error"}`
      );
    }
  };

  const handleAddModel = () => {
    if (!apiKey.trim()) {
      setSaveStatus("Please set your API Key first (required)");
      setShowWarning(true);
      return;
    }
    setEditingModel({
      type: "custom",
      name: "",
      apiKey: "",
      apiUrl: "",
      userId: userId,
    });
    setModalOpen(true);
  };
  const handleEditModel = (model: any) => {
    setEditingModel(model);
    setModalOpen(true);
  };
  const handleDeleteModel = async (id: string) => {
    setConfirmDeleteId(id);
  };

  const confirmDelete = async () => {
    if (!confirmDeleteId) return;
    try {
      const response = await fetch(`${env.BACKEND_URL}/v1/models/delete`, {
        method: "POST",
        body: JSON.stringify({ id: confirmDeleteId }),
        headers: {
          Authorization: `Bearer ${apiKey}`,
          "Content-Type": "application/json",
        },
      });

      if (!response.ok) {
        throw new Error("Failed to delete model");
      }

      const data = await response.json();
      if (data.success) {
        if (selectedModelId === confirmDeleteId) setSelectedModelId("");
        await refreshModels();
        setConfirmDeleteId(null);
      } else {
        throw new Error(data.message || "Failed to delete model");
      }
    } catch (error) {
      console.error("Model delete error:", error);
      setSaveStatus(
        `Failed to delete model: ${error instanceof Error ? error.message : "Unknown error"}`
      );
      setConfirmDeleteId(null);
    }
  };

  const cancelDelete = () => setConfirmDeleteId(null);

  const handleSaveModel = async (model: any) => {
    if (!model.name?.trim()) {
      setSaveStatus("Model name is required");
      return;
    }

    // Duplicate name check (case-insensitive, ignore self when editing)
    const nameExists = models.some(
      (m) =>
        m.name.trim().toLowerCase() === model.name.trim().toLowerCase() &&
        m.id !== model.id
    );
    if (nameExists) {
      setSaveStatus(
        "Model name already exists. Please choose a different name."
      );
      return;
    }

    if (!model.apiKey?.trim()) {
      setSaveStatus("API key is required");
      return;
    }

    if (!model.apiUrl?.trim()) {
      setSaveStatus("API URL is required");
      return;
    }

    try {
      const response = await fetch(`${env.BACKEND_URL}/v1/models`, {
        method: "POST",
        headers: {
          Authorization: `Bearer ${apiKey}`,
          "Content-Type": "application/json",
        },
        body: JSON.stringify({
          type: model.type,
          name: model.name,
          api_key: model.apiKey,
          api_url: model.apiUrl,
        }),
      });

      if (!response.ok) {
        throw new Error("Failed to save model");
      }

      const data = await response.json();
      if (data.success && data.model) {
        await db.addOrUpdateModel({
          id: data.model.id,
          type: data.model.type,
          name: data.model.name,
          apiKey: data.model.api_key,
          apiUrl: data.model.api_url,
          userId: userId,
        });
        await refreshModels();
        setModalOpen(false);
        setSaveStatus("");
      } else {
        throw new Error(data.message || "Failed to save model");
      }
    } catch (error) {
      console.error("Model save error:", error);
      setSaveStatus(
        `Failed to save model: ${error instanceof Error ? error.message : "Unknown error"}`
      );
    }
  };
  const closeModal = () => setModalOpen(false);

  const isDisabled = !(
    editingModel?.name?.trim() &&
    editingModel?.apiKey?.trim() &&
    editingModel?.apiUrl?.trim()
  );

  return (
    <div style={{ position: "fixed", inset: 0, zIndex: 50 }}>
      <div
        style={{
          position: "absolute",
          inset: 0,
          backgroundColor: "#ffffff",
          boxShadow: "0 0 15px 0 rgba(0, 0, 0, 0.15)",
          overflow: "hidden",
          zIndex: 10,
        }}
      >
        {/* Header */}
        <div
          style={{
            display: "flex",
            alignItems: "center",
            justifyContent: "space-between",
<<<<<<< HEAD
            padding: "16px 24px",
            borderBottom: "1px solid #E5E7EB",
            height: "64px",
=======
            padding: "0 16px",
            borderBottom: "1px solid #f0f0f0",
            height: "44px",
>>>>>>> bfeabe77
            boxSizing: "border-box",
          }}
        >
          <h2 style={{ fontSize: "15px", fontWeight: 600, color: "#111827" }}>
            Settings
          </h2>
          <button
            onClick={() => {
              if (isSettingsValid) onClose();
            }}
            disabled={!isSettingsValid}
            style={{
              display: "flex",
              alignItems: "center",
              justifyContent: "center",
              width: "32px",
              height: "32px",
              borderRadius: "6px",
              backgroundColor: "transparent",
              border: "none",
              color: !isSettingsValid ? "#9CA3AF" : "#6b7280",
              cursor: !isSettingsValid ? "not-allowed" : "pointer",
              transition: "all 0.2s",
              opacity: !isSettingsValid ? 0.5 : 1,
            }}
            onMouseOver={(e) => {
              if (isSettingsValid) {
                e.currentTarget.style.backgroundColor = "#f3f4f6";
              }
            }}
            onMouseOut={(e) => {
              if (isSettingsValid) {
                e.currentTarget.style.backgroundColor = "transparent";
              }
            }}
          >
            <svg
              style={{ width: "20px", height: "20px" }}
              viewBox="0 0 24 24"
              fill="none"
              stroke="currentColor"
              strokeWidth="2"
              strokeLinecap="round"
              strokeLinejoin="round"
            >
              <path d="M18 6L6 18M6 6l12 12" />
            </svg>
          </button>
        </div>
        {/* Content */}
        <div
          style={{
<<<<<<< HEAD
            padding: "24px",
            height: "calc(100vh - 64px)",
=======
            padding: "16px",
            height: "calc(100vh - 44px)",
>>>>>>> bfeabe77
            overflowY: "auto",
            boxSizing: "border-box",
          }}
        >
          <div style={{ maxWidth: "480px", margin: "0 auto" }}>
            {/* API Key Section */}
            <div style={{ marginBottom: "32px" }}>
              <h3
                style={{
                  fontSize: "16px",
                  fontWeight: 600,
                  color: "#111827",
                  marginBottom: "8px",
                }}
              >
                <span style={{ color: "red" }}>*</span> API Key
              </h3>
              <div style={{ position: "relative" }}>
                <input
                  type={showApiKey ? "text" : "password"}
                  value={apiKey}
                  onChange={handleApiKeyChange}
                  placeholder="Enter your API key"
                  style={{
                    width: "100%",
                    padding: "12px",
                    fontSize: "14px",
                    borderRadius: "8px",
                    border: `1px solid ${showWarning ? "#DC2626" : "#D1D5DB"}`,
                    outline: "none",
                    boxSizing: "border-box",
                    backgroundColor: "#F9FAFB",
                    paddingRight: "40px",
                  }}
                />
                <button
                  type="button"
                  onClick={() => setShowApiKey((v) => !v)}
                  style={{
                    position: "absolute",
                    right: 10,
                    top: "50%",
                    transform: "translateY(-50%)",
                    background: "none",
                    border: "none",
                    cursor: "pointer",
                    padding: 0,
                    color: "#6b7280",
                    width: 28,
                    height: 28,
                    display: "flex",
                    alignItems: "center",
                    justifyContent: "center",
                  }}
                  tabIndex={-1}
                  aria-label={showApiKey ? "Hide API key" : "Show API key"}
                >
                  {showApiKey ? (
                    <svg
                      width="18"
                      height="18"
                      fill="none"
                      stroke="currentColor"
                      strokeWidth="2"
                      viewBox="0 0 24 24"
                    >
                      <path d="M17.94 17.94A10.06 10.06 0 0 1 12 20c-5.05 0-9.27-3.11-11-8 1.09-2.86 3.05-5.13 5.56-6.44" />
                      <path d="M1 1l22 22" />
                      <path d="M9.53 9.53A3.5 3.5 0 0 0 12 15.5c1.38 0 2.63-.83 3.16-2.03" />
                      <path d="M14.47 14.47A3.5 3.5 0 0 1 12 8.5c-.41 0-.8.07-1.17.2" />
                    </svg>
                  ) : (
                    <svg
                      width="18"
                      height="18"
                      fill="none"
                      stroke="currentColor"
                      strokeWidth="2"
                      viewBox="0 0 24 24"
                    >
                      <circle cx="12" cy="12" r="3" />
                      <path d="M2.05 12C3.81 7.61 7.88 4.5 12 4.5s8.19 3.11 9.95 7.5c-1.76 4.39-5.83 7.5-9.95 7.5s-8.19-3.11-9.95-7.5z" />
                    </svg>
                  )}
                </button>
              </div>
            </div>
            {/* Model Management Section */}
            <div style={{ marginBottom: "32px" }}>
              <h3
                style={{
                  fontSize: "16px",
                  fontWeight: 600,
                  color: "#111827",
                  marginBottom: "8px",
                }}
              >
                Custom Model
              </h3>
              <div style={{ marginBottom: "16px" }}>
                <select
                  value={selectedModelId}
                  onChange={(e) => setSelectedModelId(e.target.value)}
                  style={{
                    width: "100%",
                    padding: "12px",
                    fontSize: "14px",
                    borderRadius: "8px",
                    border: "1px solid #D1D5DB",
                    outline: "none",
                    boxSizing: "border-box",
                    backgroundColor: "#F9FAFB",
                    color: "#374151",
                  }}
                >
                  {models
                    .filter((model) => model.type !== "system")
                    .map((model) => (
                      <option key={model.id} value={model.id}>
                        {model.name}
                      </option>
                    ))}
                </select>
              </div>
              {/* Model List */}
              {models
                .filter((model) => model.type !== "system")
                .map((model) => (
                  <div
                    key={model.id}
                    style={{
                      border: "1px solid #E5E7EB",
                      borderRadius: 8,
                      padding: "8px 16px",
                      marginBottom: 12,
                      display: "flex",
                      alignItems: "center",
                      justifyContent: "space-between",
                      width: "100%",
                      boxSizing: "border-box",
                      overflow: "hidden",
                    }}
                  >
                    <div style={{ maxWidth: "70%", overflow: "hidden" }}>
                      <div style={{ fontWeight: 600, wordBreak: "break-all" }}>
                        {model.name}
                      </div>
                      <div
                        style={{
                          color: "#6B7280",
                          fontSize: 13,
                          wordBreak: "break-all",
                          marginTop: 4,
                        }}
                      >
                        {model.apiKey ? (
                          "*****************************" +
                          model.apiKey.slice(-4)
                        ) : (
                          <span style={{ color: "#DC2626" }}>No API Key</span>
                        )}
                      </div>
                      <div
                        style={{
                          color: "#6B7280",
                          fontSize: 13,
                          wordBreak: "break-all",
                          marginTop: 4,
                        }}
                      >
                        {model.apiUrl}
                      </div>
                    </div>
                    <div style={{ display: "flex", gap: 8 }}>
                      <button
                        onClick={() => handleEditModel(model)}
                        style={{
                          background: "none",
                          border: "none",
                          cursor: "pointer",
                          padding: 4,
                          color: "#2563EB",
                        }}
                        title="Edit"
                      >
                        {/* Edit (pencil) icon */}
                        <svg
                          width="18"
                          height="18"
                          fill="none"
                          stroke="currentColor"
                          strokeWidth="2"
                          viewBox="0 0 24 24"
                        >
                          <path d="M16.862 4.487l1.687-1.688a1.875 1.875 0 1 1 2.652 2.652L10.582 16.07a4.5 4.5 0 0 1-1.897 1.13L6 18l.8-2.685a4.5 4.5 0 0 1 1.13-1.897l8.932-8.931Z" />
                          <path d="M18 14v4.75A2.25 2.25 0 0 1 15.75 21H5.25A2.25 2.25 0 0 1 3 18.75V8.25A2.25 2.25 0 0 1 5.25 6H10" />
                        </svg>
                      </button>
                      <button
                        onClick={() => handleDeleteModel(model.id)}
                        style={{
                          background: "none",
                          border: "none",
                          cursor: "pointer",
                          padding: 4,
                          color: "#DC2626",
                        }}
                        title="Delete"
                      >
                        {/* Delete (trash) icon */}
                        <svg
                          width="18"
                          height="18"
                          fill="none"
                          stroke="currentColor"
                          strokeWidth="2"
                          viewBox="0 0 24 24"
                        >
                          <path d="M3 6h18" />
                          <path d="M8 6V4a2 2 0 0 1 2-2h4a2 2 0 0 1 2 2v2" />
                          <path d="M19 6v14a2 2 0 0 1-2 2H7a2 2 0 0 1-2-2V6" />
                          <path d="M10 11v6" />
                          <path d="M14 11v6" />
                        </svg>
                      </button>
                    </div>
                  </div>
                ))}
              <div style={{ marginTop: 8 }}>
                <button
                  onClick={handleAddModel}
                  style={{
                    border: "2px dashed #2563EB",
                    borderRadius: 8,
                    padding: 14,
                    textAlign: "center",
                    color: "#2563EB",
                    cursor: "pointer",
                    background: "none",
                    width: "100%",
                  }}
                >
                  + Add New Model
                </button>
              </div>
              {/* Model Edit Modal */}
              {modalOpen && (
                <div
                  style={{
                    position: "fixed",
                    top: 0,
                    left: 0,
                    right: 0,
                    bottom: 0,
                    background: "rgba(0,0,0,0.18)",
                    display: "flex",
                    alignItems: "center",
                    justifyContent: "center",
                    zIndex: 1000,
                  }}
                >
                  <div
                    style={{
                      background: "#fff",
                      borderRadius: 16,
                      padding: "32px 32px 24px 32px",
                      minWidth: 380,
                      boxShadow: "0 8px 32px 0 rgba(0,0,0,0.18)",
                      display: "flex",
                      flexDirection: "column",
                    }}
                  >
                    <h3
                      style={{
                        marginBottom: 24,
                        fontSize: 22,
                        fontWeight: 700,
                        color: "#111827",
                      }}
                    >
                      {editingModel?.id ? "Edit Model" : "Add Model"}
                    </h3>
                    <div style={{ marginBottom: 18 }}>
                      <label
                        style={{
                          fontWeight: 500,
                          fontSize: 15,
                          marginBottom: 6,
                          display: "block",
                        }}
                      >
                        <span style={{ color: "red" }}>*</span> Model Name
                      </label>
                      <input
                        value={editingModel?.name || ""}
                        onChange={(e) =>
                          setEditingModel({
                            ...editingModel,
                            name: e.target.value,
                          })
                        }
                        style={{
                          width: "100%",
                          padding: "10px 12px",
                          fontSize: 15,
                          borderRadius: 8,
                          border: "1px solid #D1D5DB",
                          outline: "none",
                          marginTop: 2,
                          boxSizing: "border-box",
                          transition: "border 0.2s",
                        }}
                        placeholder="Enter model name"
                      />
                    </div>
                    <div style={{ marginBottom: 28 }}>
                      <label
                        style={{
                          fontWeight: 500,
                          fontSize: 15,
                          marginBottom: 6,
                          display: "block",
                        }}
                      >
                        <span style={{ color: "red" }}>*</span> API Key
                      </label>
                      <input
                        value={editingModel?.apiKey || ""}
                        onChange={(e) =>
                          setEditingModel({
                            ...editingModel,
                            apiKey: e.target.value,
                          })
                        }
                        style={{
                          width: "100%",
                          padding: "10px 12px",
                          fontSize: 15,
                          borderRadius: 8,
                          border: "1px solid #D1D5DB",
                          outline: "none",
                          marginTop: 2,
                          boxSizing: "border-box",
                          transition: "border 0.2s",
                        }}
                        placeholder="Enter API key"
                      />
                    </div>
                    <div style={{ marginBottom: 28 }}>
                      <label
                        style={{
                          fontWeight: 500,
                          fontSize: 15,
                          marginBottom: 6,
                          display: "block",
                        }}
                      >
                        <span style={{ color: "red" }}>*</span> API Url
                      </label>
                      <input
                        value={editingModel?.apiUrl || ""}
                        onChange={(e) =>
                          setEditingModel({
                            ...editingModel,
                            apiUrl: e.target.value,
                          })
                        }
                        style={{
                          width: "100%",
                          padding: "10px 12px",
                          fontSize: 15,
                          borderRadius: 8,
                          border: "1px solid #D1D5DB",
                          outline: "none",
                          marginTop: 2,
                          boxSizing: "border-box",
                          transition: "border 0.2s",
                        }}
                        placeholder="Enter API url"
                      />
                    </div>
                    <div
                      style={{
                        display: "flex",
                        justifyContent: "flex-end",
                        gap: 16,
                      }}
                    >
                      <button
                        onClick={closeModal}
                        style={{
                          padding: "9px 22px",
                          borderRadius: 7,
                          border: "1px solid #D1D5DB",
                          background: "#fff",
                          color: "#111827",
                          fontWeight: 500,
                          fontSize: 15,
                          cursor: "pointer",
                          transition: "background 0.2s, border 0.2s",
                        }}
                      >
                        Cancel
                      </button>
                      <button
                        onClick={() =>
                          editingModel && handleSaveModel(editingModel)
                        }
                        disabled={isDisabled}
                        style={{
                          padding: "9px 22px",
                          borderRadius: 7,
                          border: "none",
                          background: "#2563EB",
                          color: "#fff",
                          fontWeight: 600,
                          fontSize: 15,
                          cursor: isDisabled ? "not-allowed" : "pointer",
                          boxShadow: "0 2px 8px 0 rgba(37,99,235,0.08)",
                          transition: "background 0.2s",
                          opacity: isDisabled ? 0.5 : 1,
                        }}
                      >
                        Save
                      </button>
                    </div>
                  </div>
                </div>
              )}
            </div>
            {/* Save Button */}
            <div
              style={{ display: "flex", flexDirection: "column", gap: "12px" }}
            >
              <button
                onClick={() => handleVerifyAndSet(apiKey)}
                disabled={isValidating || !apiKey.trim()}
                style={{
                  width: "100%",
                  padding: "12px",
<<<<<<< HEAD
                  backgroundColor: isValidating ? "#93C5FD" : "#2563EB",
=======
                  backgroundColor: isValidating ? "#d1d5db" : "#000000",
>>>>>>> bfeabe77
                  color: "white",
                  border: "none",
                  borderRadius: "8px",
                  fontSize: "14px",
                  fontWeight: 500,
                  cursor: isValidating ? "default" : "pointer",
                  transition: "all 0.2s",
                  textAlign: "center",
                  opacity: isValidating ? 0.7 : 1,
                }}
                onMouseOver={(e) => {
                  if (!isValidating) {
<<<<<<< HEAD
                    e.currentTarget.style.backgroundColor = "#1D4ED8";
=======
                    e.currentTarget.style.opacity = "0.7";
>>>>>>> bfeabe77
                  }
                }}
                onMouseOut={(e) => {
                  if (!isValidating) {
<<<<<<< HEAD
                    e.currentTarget.style.backgroundColor = "#2563EB";
=======
                    e.currentTarget.style.opacity = "1";
>>>>>>> bfeabe77
                  }
                }}
              >
                {isValidating ? "Saving..." : "Save"}
              </button>
              {saveStatus && (
                <span
                  style={{
                    fontSize: "14px",
                    color:
                      saveStatus.includes("Failed") ||
                      saveStatus.includes("required")
                        ? "#DC2626"
                        : "#059669",
                    textAlign: "center",
                  }}
                >
                  {saveStatus}
                </span>
              )}
            </div>
          </div>
        </div>
      </div>
      {/* Delete Confirmation Modal */}
      {confirmDeleteId && (
        <div
          style={{
            position: "fixed",
            top: 0,
            left: 0,
            right: 0,
            bottom: 0,
            background: "rgba(0,0,0,0.18)",
            display: "flex",
            alignItems: "center",
            justifyContent: "center",
            zIndex: 2000,
          }}
        >
          <div
            style={{
              background: "#fff",
              borderRadius: 16,
              padding: "32px 32px 24px 32px",
              minWidth: 340,
              boxShadow: "0 8px 32px 0 rgba(0,0,0,0.18)",
              display: "flex",
              flexDirection: "column",
              alignItems: "center",
              width: "90%",
              maxWidth: "400px",
            }}
          >
            <h3
              style={{
                fontSize: 20,
                fontWeight: 700,
                marginBottom: 18,
              }}
            >
              Confirm Delete
            </h3>
            <div
              style={{
                fontSize: 15,
                color: "#374151",
                marginBottom: 28,
                textAlign: "center",
              }}
            >
              Are you sure you want to delete this model? This action cannot be
              undone.
            </div>
            <div style={{ display: "flex", gap: 16 }}>
              <button
                onClick={cancelDelete}
                style={{
                  padding: "9px 22px",
                  borderRadius: 7,
                  border: "1px solid #D1D5DB",
                  background: "#fff",
                  color: "#111827",
                  fontWeight: 500,
                  fontSize: 15,
                  cursor: "pointer",
                  transition: "background 0.2s, border 0.2s",
                }}
              >
                Cancel
              </button>
              <button
                onClick={confirmDelete}
                style={{
                  padding: "9px 22px",
                  borderRadius: 7,
                  border: "none",
                  background: "#DC2626",
                  color: "#fff",
                  fontWeight: 600,
                  fontSize: 15,
                  cursor: "pointer",
                  boxShadow: "0 2px 8px 0 rgba(220,38,38,0.08)",
                  transition: "background 0.2s",
                }}
              >
                Delete
              </button>
            </div>
          </div>
        </div>
      )}
    </div>
  );
};

export default Settings;<|MERGE_RESOLUTION|>--- conflicted
+++ resolved
@@ -299,15 +299,9 @@
             display: "flex",
             alignItems: "center",
             justifyContent: "space-between",
-<<<<<<< HEAD
-            padding: "16px 24px",
-            borderBottom: "1px solid #E5E7EB",
-            height: "64px",
-=======
             padding: "0 16px",
             borderBottom: "1px solid #f0f0f0",
             height: "44px",
->>>>>>> bfeabe77
             boxSizing: "border-box",
           }}
         >
@@ -360,13 +354,8 @@
         {/* Content */}
         <div
           style={{
-<<<<<<< HEAD
-            padding: "24px",
-            height: "calc(100vh - 64px)",
-=======
             padding: "16px",
             height: "calc(100vh - 44px)",
->>>>>>> bfeabe77
             overflowY: "auto",
             boxSizing: "border-box",
           }}
@@ -807,11 +796,7 @@
                 style={{
                   width: "100%",
                   padding: "12px",
-<<<<<<< HEAD
-                  backgroundColor: isValidating ? "#93C5FD" : "#2563EB",
-=======
                   backgroundColor: isValidating ? "#d1d5db" : "#000000",
->>>>>>> bfeabe77
                   color: "white",
                   border: "none",
                   borderRadius: "8px",
@@ -824,20 +809,12 @@
                 }}
                 onMouseOver={(e) => {
                   if (!isValidating) {
-<<<<<<< HEAD
-                    e.currentTarget.style.backgroundColor = "#1D4ED8";
-=======
                     e.currentTarget.style.opacity = "0.7";
->>>>>>> bfeabe77
                   }
                 }}
                 onMouseOut={(e) => {
                   if (!isValidating) {
-<<<<<<< HEAD
-                    e.currentTarget.style.backgroundColor = "#2563EB";
-=======
                     e.currentTarget.style.opacity = "1";
->>>>>>> bfeabe77
                   }
                 }}
               >
