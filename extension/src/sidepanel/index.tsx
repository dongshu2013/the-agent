import React, { useState, useEffect, useRef, useCallback } from "react";
import { useStorage } from "@plasmohq/storage/hook";
import "../../style.css";
import Header from "./components/Header";
import Message from "./components/Message";
import InputArea from "./components/InputArea";
import Settings from "./components/Settings";
import ConversationList from "./components/ConversationList";
import { Message as MessageType, Conversation } from "../types";
import { sendChatRequest, saveMessageApi } from "../services/chat";
import {
  createNewConversation,
  selectConversation as selectConv,
  deleteConversation as deleteConv,
  getConversations,
} from "../services/conversation";
import { Storage } from "@plasmohq/storage";
import { generateMemory } from "../services/memory";
import { env } from "../utils/env";

const Sidepanel = () => {
  const [apiKey, setApiKey] = useStorage("apiKey");
  const [isLoading, setIsLoading] = useState(false);
  const [prompt, setPrompt] = useState("");
  const [messages, setMessages] = useState<MessageType[]>([]);
  const [showSettings, setShowSettings] = useState(false);
  const [conversations, setConversations] = useStorage<Conversation[]>(
    "conversations",
    []
  );
  const [currentConversationId, setCurrentConversationId] = useStorage<
    string | null
  >("currentConversationId", null);
  const [showConversationList, setShowConversationList] = useState(false);
  const [isStreaming, setIsStreaming] = useState(false);
  const [showApiKeyAlert, setShowApiKeyAlert] = useState(false);
  const [apiKeyRedirectUrl, setApiKeyRedirectUrl] = useState(
    `${env.SERVER_URL}/profile`
  );
  const abortControllerRef = useRef<AbortController | null>(null);

  // Reference to the messages end
  const messagesEndRef = useRef<HTMLDivElement>(null);

  // Auto-scroll to the bottom
  useEffect(() => {
    messagesEndRef.current?.scrollIntoView({ behavior: "smooth" });
  }, [messages]);

  // 处理API错误
  const handleApiError = (error: any) => {
    console.error("API Error in UI:", error);

    // 检查错误信息中是否包含身份验证失败
    if (
      typeof error === "string" &&
      (error.includes("Authentication failed") ||
        error.includes("API key") ||
        error.includes("403") ||
        error.includes("401"))
    ) {
      // 显示API Key提示
      setShowApiKeyAlert(true);
    }

    // 显示错误消息
    setMessages((prev) => [
      ...prev.filter((m: MessageType) => m.role !== "error"),
      {
        id: crypto.randomUUID(),
        role: "error",
        content:
          typeof error === "string"
            ? error
            : "An error occurred. Please try again.",
        timestamp: new Date(),
      },
    ]);
  };

  // Initialize or load current conversation
  useEffect(() => {
    const initializeConversation = async () => {
      try {
        // 如果没有对话列表，先获取对话列表
        if (!conversations || conversations.length === 0) {
          const loadedConversations = await getConversations();

          // 如果服务器上也没有对话，才创建新对话
          if (!loadedConversations || loadedConversations.length === 0) {
            const newConv = await createNewConversation();
            setConversations([newConv]);
            setCurrentConversationId(newConv.id);
            setMessages([]);
          } else {
            // 如果服务器上有对话，使用第一个对话
            setConversations(loadedConversations);
            setCurrentConversationId(loadedConversations[0].id);
            setMessages(loadedConversations[0].messages || []);
          }
        } else if (currentConversationId) {
          // 如果有当前对话ID，找到对应的对话
          const currentConv = conversations.find(
            (c) => c.id === currentConversationId
          );
          if (currentConv) {
            setMessages(currentConv.messages || []);
          } else if (conversations.length > 0) {
            // 如果找不到当前对话，使用第一个对话
            setCurrentConversationId(conversations[0].id);
            setMessages(conversations[0].messages || []);
          }
        } else if (conversations.length > 0) {
          // 如果没有当前对话ID但有对话列表，使用第一个对话
          setCurrentConversationId(conversations[0].id);
          setMessages(conversations[0].messages || []);
        }
      } catch (error) {
        // 处理初始化会话时的错误
        handleApiError(error);
      }
    };

    initializeConversation();
  }, [currentConversationId, conversations]);

  useEffect(() => {
    const handleMessages = (request: any) => {
      // Handle selected text from context menu
      if (request.name === "selected-text" && request.text) {
        setPrompt(request.text);
      }

      // Handle focus input request
      if (request.name === "focus-input") {
        const inputElement = document.querySelector("textarea");
        if (inputElement) {
          inputElement.focus();
        }
      }

      // 处理API Key缺失消息
      if (request.name === "api-key-missing") {
        setShowApiKeyAlert(true);
        if (request.redirectUrl) {
          setApiKeyRedirectUrl(request.redirectUrl);
        }
      }
    };

    chrome.runtime.onMessage.addListener(handleMessages);
    return () => {
      chrome.runtime.onMessage.removeListener(handleMessages);
    };
  }, []);

  useEffect(() => {
    // init storage and get api key
    const storage = new Storage();
    storage.get("apiKey").then((key) => {
      if (key) {
        setApiKey(key);
      } else {
        // 如果没有API Key，显示提示
        setShowApiKeyAlert(true);
      }
    });
  }, []);

  // 打开登录页面获取API Key
  const handleGetApiKey = () => {
    window.open(apiKeyRedirectUrl, "_blank");
  };

  // 修改暂停处理函数
  const handlePauseStream = useCallback(() => {
    console.log("Pause clicked");
    if (abortControllerRef.current) {
      abortControllerRef.current.abort();
      abortControllerRef.current = null;
      setIsStreaming(false); // 只重置流状态
      // 移除 setIsLoading(false) 因为我们不需要重置加载状态
    }
  }, []);

  const handleSubmit = async (e: React.FormEvent) => {
    e.preventDefault();
    if (!prompt.trim() || !apiKey || !currentConversationId) {
      if (!apiKey) {
        setShowApiKeyAlert(true);
      }
      return;
    }

    const currentPrompt = prompt.trim();
    let assistantMessageId = crypto.randomUUID();

    try {
      // Create user message
      const userMessage: MessageType = {
        role: "user",
        content: currentPrompt,
        timestamp: new Date(),
      };

      // Save user message to backend first
      const saveUserMessageResponse = await saveMessageApi(
        currentConversationId,
        userMessage
      );
      if (!saveUserMessageResponse.success) {
        throw new Error(
          saveUserMessageResponse.error || "Failed to save user message"
        );
      }

      // Update user message with ID from backend
      userMessage.id = saveUserMessageResponse.data?.id;

      // Create loading message
      const loadingMessage: MessageType = {
        id: assistantMessageId,
        role: "assistant",
        content: "",
        timestamp: new Date(),
        isLoading: true,
      };

      // Add user message to the list
      setMessages((prev: MessageType[]) => [
        ...prev.filter((m) => m.role !== "error"),
        userMessage,
        loadingMessage,
      ]);
      setPrompt("");
      setIsLoading(true);
      setIsStreaming(true);

      // Create new AbortController
      abortControllerRef.current = new AbortController();

      // 1. Generate memory context
      const memory = await generateMemory(
        currentConversationId,
        currentPrompt,
        {
          strategy: 2,
          systemPrompt: env.SYSTEM_PROMPT,
        }
      );

<<<<<<< HEAD
      // 2. Send chat request with memory context
      const response = await sendChatRequest(
        {
          messages: memory,
=======
      console.log("Generated memory context:", memory);

      // Instantiate OpenAI client
      const client = new OpenAI({
        apiKey: apiKey,
        baseURL: `${env.BACKEND_URL}/v1`,
        dangerouslyAllowBrowser: true,
      });

      // Call OpenAI compatible API with memory context
      const stream = await client.chat.completions.create(
        {
          model: env.OPENAI_MODEL,
          messages: memory.map((msg) => ({
            role: msg.role as any,
            content: msg.content,
          })),
          stream: true,
>>>>>>> 48dda844
        },
        apiKey,
        {
          stream: true,
          signal: abortControllerRef.current?.signal,
        }
      );

      if (!response.success) {
        throw new Error(response.error || "Failed to get response from AI");
      }

      const stream = response.data;
      let accumulatedContent = "";

      for await (const chunk of stream) {
        if (abortControllerRef.current === null) {
          break;
        }
        const content = chunk.choices[0]?.delta?.content || "";
        if (content) {
          accumulatedContent += content;
          setMessages((prev: MessageType[]) =>
            prev.map((msg: MessageType) =>
              msg.id === assistantMessageId
                ? { ...msg, content: accumulatedContent, isLoading: false }
                : msg
            )
          );
        }
        if (chunk.choices[0]?.finish_reason === "stop") {
          break;
        }
      }

      // Save AI message
      if (accumulatedContent) {
        const aiMessageResponse = await saveMessageApi(currentConversationId, {
          role: "assistant",
          content: accumulatedContent,
          timestamp: new Date(),
        });

        if (!aiMessageResponse.success) {
          throw new Error("Failed to save AI message");
        }

        // Update the loading message with the final content and ID
        setMessages((prev: MessageType[]) =>
          prev.map((msg: MessageType) =>
            msg.id === assistantMessageId
              ? {
                  ...msg,
                  id: aiMessageResponse.data?.id,
                  content: accumulatedContent,
                  isLoading: false,
                }
              : msg
          )
        );
      }
    } catch (error: any) {
      if (error.name === "AbortError") {
        console.log("Stream aborted by user.");
      } else {
        console.error("API Call Error:", error);
        handleApiError(
          error.response?.data?.error?.message ||
            error.message ||
            "An unexpected error occurred. Please check the console."
        );
        setMessages((prev: MessageType[]) =>
          prev.filter((m: MessageType) => m.id !== assistantMessageId)
        );
      }
    } finally {
      setIsLoading(false);
      setIsStreaming(false);
      abortControllerRef.current = null;
    }
  };

  // UI toggle handlers
  const toggleSettings = (value: boolean) => {
    setShowSettings(value);
    if (value) {
      setShowConversationList(false);
    }
  };

  const toggleConversationList = async (value?: boolean) => {
    // 根据参数或当前状态确定新状态
    const willShow = value !== undefined ? value : !showConversationList;

    if (willShow) {
      try {
        setIsLoading(true);
        // 刷新会话列表
        const refreshedConversations = await getConversations();
        setConversations(refreshedConversations);
        console.log("Conversations refreshed");
      } catch (error) {
        console.error("Failed to refresh conversations:", error);
        handleApiError(error);
      } finally {
        setIsLoading(false);
      }
    }

    // 切换显示状态
    setShowConversationList(willShow);
    if (willShow) {
      setShowSettings(false);
    }
  };

  // Select conversation
  const handleSelectConversation = async (id: string) => {
    if (isLoading) return; // 防止重复操作

    if (id === "new") {
      // 如果"new"被传递，创建一个新的会话
      await handleCreateNewConversation();
      return;
    }

    // 简单防重复处理
    setIsLoading(true);

    try {
      const conversation = await selectConv(id);
      if (conversation) {
        setMessages(conversation.messages);
        setCurrentConversationId(id);
        // 不再自动关闭会话列表
      }
    } catch (error) {
      handleApiError(error);
    } finally {
      setIsLoading(false);
    }
  };

  // Delete conversation
  const handleDeleteConversation = async (id: string, e: React.MouseEvent) => {
    e.stopPropagation();

    console.log("Deleting conversation:", id);

    // 防止重复操作
    if (isLoading) return;
    setIsLoading(true);

    try {
      await deleteConv(id);
      console.log("Conversation deleted successfully");

      // 从缓存中删除会话
      setConversations((prev) => (prev ? prev.filter((c) => c.id !== id) : []));

      // If delete current conversation, select another conversation
      if (id === currentConversationId) {
        const remaining = conversations.filter((c) => c.id !== id);
        if (remaining.length > 0) {
          const conversation = await selectConv(remaining[0].id);
          if (conversation) {
            setMessages(conversation.messages);
            setCurrentConversationId(remaining[0].id);
          }
        } else {
          const newConv = await createNewConversation();
          setConversations([newConv]);
          setCurrentConversationId(newConv.id);
          setMessages([]);
        }
      }
    } catch (error) {
      console.error("Failed to delete conversation:", error);
      handleApiError(error);
    } finally {
      setIsLoading(false);
    }
  };

  // Create new conversation
  const handleCreateNewConversation = async () => {
    // 防止重复创建，如果正在加载状态，直接返回
    if (isLoading) return;

    console.log(
      "Creating new conversation, API key:",
      apiKey ? "Available" : "Not available"
    );

    // 如果没有API Key
    if (!apiKey) {
      setShowApiKeyAlert(true);
      return;
    }

    // 简单的防重复点击处理
    setIsLoading(true);

    try {
      // 创建新会话 - 现在会调用后端API
      const newConv = await createNewConversation();
      console.log("New conversation created successfully:", newConv.id);

      // 更新会话列表
      setConversations((prev) => {
        const prevList = prev || [];
        // 检查是否已经存在该会话，避免重复添加
        if (prevList.some((conv) => conv.id === newConv.id)) {
          return prevList;
        }
        return [newConv, ...prevList];
      });

      // 设置为当前会话
      setCurrentConversationId(newConv.id);
      setMessages([]);
    } catch (error) {
      console.error("Failed to create new conversation:", error);
      handleApiError(error);
    } finally {
      // 操作完成后重置加载状态
      setIsLoading(false);
    }
  };

  // 更新设置API密钥的函数，保存到存储中
  const handleSetApiKey = (key: string) => {
    console.log("Setting API key:", key ? "有值" : "无值");
    setApiKey(key);
    setShowApiKeyAlert(false); // 隐藏API Key提示
    const storage = new Storage();

    // 存储到 apiKey 键
    storage.set("apiKey", key).then(() => {
      console.log("API key saved to storage");
    });

    // 同时存储到 localStorage 以便API请求使用
    try {
      localStorage.setItem("apiKey", key);
    } catch (e) {
      console.warn("Failed to save API key to localStorage:", e);
    }
  };

  return (
    <div
      style={{
        height: "100vh",
        width: "100%",
        position: "relative",
        overflow: "hidden",
      }}
    >
      {/* API Key缺失提示 */}
      {showApiKeyAlert && (
        <div
          style={{
            position: "absolute",
            top: 0,
            left: 0,
            right: 0,
            backgroundColor: "#fff9db",
            padding: "16px",
            textAlign: "center",
            zIndex: 50,
            borderBottom: "1px solid #ffd43b",
            boxShadow: "0 2px 4px rgba(0, 0, 0, 0.1)",
          }}
        >
          <div
            style={{
              fontSize: "15px",
              color: "#664d03",
              marginBottom: "8px",
              fontWeight: 600,
              lineHeight: "1.5",
            }}
          >
            You need to login to get API Key to use the full functionality
          </div>
          <button
            onClick={handleGetApiKey}
            style={{
              backgroundColor: "#2563eb",
              color: "white",
              border: "none",
              padding: "8px 16px",
              borderRadius: "4px",
              cursor: "pointer",
              fontSize: "14px",
              fontWeight: 500,
            }}
          >
            Go to get API Key
          </button>
          <button
            onClick={() => setShowApiKeyAlert(false)}
            style={{
              backgroundColor: "transparent",
              border: "none",
              padding: "8px 12px",
              marginLeft: "8px",
              cursor: "pointer",
              fontSize: "14px",
              color: "#6b7280",
            }}
          >
            Not now
          </button>
        </div>
      )}

      {/* 固定的头部组件 */}
      <div
        style={{
          position: "absolute",
          top: showApiKeyAlert ? "86px" : 0,
          left: 0,
          right: 0,
          backgroundColor: "white",
          borderBottom: "1px solid #e5e7eb",
          zIndex: 10,
          transition: "top 0.3s ease",
        }}
      >
        <Header
          setShowSettings={toggleSettings}
          createNewConversation={handleCreateNewConversation}
          setShowConversationList={toggleConversationList}
          showSettings={showSettings}
        />
      </div>

      {/* 可滚动的消息区域 */}
      <div
        style={{
          position: "absolute",
          top: showApiKeyAlert ? "136px" : "50px",
          bottom: "82px",
          left: 0,
          right: 0,
          overflowY: "auto",
          overflowX: "hidden",
          backgroundColor: "#FFFFFF",
          transition: "top 0.3s ease",
        }}
      >
        <div className="max-w-3xl mx-auto p-4">
          {messages.length === 0 ? (
            <div
              style={{
                display: "flex",
                flexDirection: "column",
                alignItems: "center",
                justifyContent: "center",
                padding: "64px 0",
              }}
            >
              <h1
                style={{
                  fontSize: "28px",
                  fontWeight: 600,
                  color: "#1f2937",
                  marginBottom: "16px",
                  letterSpacing: "-0.025em",
                }}
              >
                Welcome to MIZU
              </h1>
              <p
                style={{
                  fontSize: "16px",
                  color: "#4b5563",
                  textAlign: "center",
                  marginBottom: "32px",
                  lineHeight: "1.6",
                  maxWidth: "450px",
                }}
              >
                Start a new conversation to explore the AI's capabilities.
                <br />
                Ask a question, get help, or brainstorm ideas.
              </p>
              {!apiKey && (
                <p
                  style={{
                    fontSize: "14px",
                    color: "#6b7280",
                    textAlign: "center",
                    maxWidth: "400px",
                    lineHeight: "1.5",
                  }}
                >
                  You haven't set up your API key yet. Click the settings icon
                  in the top right corner to add your key for full
                  functionality.
                </p>
              )}
            </div>
          ) : (
            <div className="space-y-6">
              <div className="messages-container">
                {messages.map((message, index) => (
                  <Message
                    key={message.id || index}
                    message={message}
                    isLatestResponse={
                      index === messages.length - 1 &&
                      message.role === "assistant"
                    }
                  />
                ))}
                <div ref={messagesEndRef} />
              </div>
            </div>
          )}
        </div>
      </div>

      {/* 固定的底部输入区域 */}
      <div
        style={{
          position: "absolute",
          bottom: 0,
          left: 0,
          right: 0,
          backgroundColor: "white",
          borderTop: "1px solid #e5e7eb",
          zIndex: 10,
        }}
      >
        <InputArea
          prompt={prompt}
          setPrompt={setPrompt}
          onSubmit={handleSubmit}
          isLoading={isLoading}
          isStreaming={isStreaming}
          onPauseStream={handlePauseStream}
        />
      </div>

      {/* 浮动面板 */}
      {showConversationList && (
        <ConversationList
          conversations={conversations}
          currentConversationId={currentConversationId}
          selectConversation={handleSelectConversation}
          deleteConversation={handleDeleteConversation}
          setShowConversationList={(show: boolean) =>
            toggleConversationList(show)
          }
        />
      )}

      {showSettings && (
        <Settings
          apiKey={apiKey}
          setApiKey={handleSetApiKey}
          onClose={() => toggleSettings(false)}
        />
      )}
    </div>
  );
};

export default Sidepanel;<|MERGE_RESOLUTION|>--- conflicted
+++ resolved
@@ -17,6 +17,7 @@
 import { Storage } from "@plasmohq/storage";
 import { generateMemory } from "../services/memory";
 import { env } from "../utils/env";
+import OpenAI from "openai";
 
 const Sidepanel = () => {
   const [apiKey, setApiKey] = useStorage("apiKey");
@@ -249,31 +250,10 @@
         }
       );
 
-<<<<<<< HEAD
       // 2. Send chat request with memory context
       const response = await sendChatRequest(
         {
           messages: memory,
-=======
-      console.log("Generated memory context:", memory);
-
-      // Instantiate OpenAI client
-      const client = new OpenAI({
-        apiKey: apiKey,
-        baseURL: `${env.BACKEND_URL}/v1`,
-        dangerouslyAllowBrowser: true,
-      });
-
-      // Call OpenAI compatible API with memory context
-      const stream = await client.chat.completions.create(
-        {
-          model: env.OPENAI_MODEL,
-          messages: memory.map((msg) => ({
-            role: msg.role as any,
-            content: msg.content,
-          })),
-          stream: true,
->>>>>>> 48dda844
         },
         apiKey,
         {
