import React, { useState, useEffect, useRef, useCallback } from 'react';
import { useStorage } from '@plasmohq/storage/hook';
import '../style.css';
import Header from './components/Header';
import Message from './components/Message';
import InputArea from './components/InputArea';
import ConversationList from './components/ConversationList';
import {
  createNewConversation,
  selectConversation as selectConv,
  deleteConversation as deleteConv,
  getConversations,
} from '../services/conversation';
import { getApiKey, setApiKey } from '~/services/cache';
import { db, resetDB, UserInfo } from '~/utils/db';
import { useLiveQuery } from 'dexie-react-hooks';
import { ChatHandler } from '../services/chat-handler';
import { env } from '~/utils/env';
import LoginModal from './components/LoginModal';
import { showLoginModal } from '~/utils/global-event';
import LoadingBrain from './components/LoadingBrain';

const Sidepanel = () => {
  const [apiKey, setApiKeyState] = useStorage<string>('apiKey', '');
  const [isLoading, setIsLoading] = useState(false);
  const [prompt, setPrompt] = useState('');
  const [currentConversationId, setCurrentConversationId] = useStorage<number | null>(
    'currentConversationId',
    null
  );
  const [showConversationList, setShowConversationList] = useState(false);
  const [isStreaming, setIsStreaming] = useState(false);
  const [isInitialized, setIsInitialized] = useState(false);
  const messagesEndRef = useRef<HTMLDivElement>(null);
  const [chatHandler, setChatHandler] = useState<ChatHandler | null>(null);
  const didRedirect = useRef(false);
  const [loginModalOpen, setLoginModalOpen] = useState(false);
  const [showSwitch, setShowSwitch] = useState(false);
  const [pendingApiKey, setPendingApiKey] = useState<string | null>(null);
  const [pendingUser, setPendingUser] = useState<UserInfo | null>(null);
  const [currentUser, setCurrentUser] = useState<UserInfo | null>(null);

  // 数据查询
  const messages =
    useLiveQuery(
      () => (currentConversationId ? db.getMessagesByConversation(currentConversationId) : []),
      [currentConversationId]
    ) ?? [];

  const conversations =
    useLiveQuery(
      () => (currentUser && currentUser.id ? db.getAllConversations(currentUser.id) : []),
      [currentUser?.id]
    ) ?? [];

  const redirectToLogin = useCallback(() => {
    if (!didRedirect.current) {
      window.open(`${env.WEB_URL}`, '_blank');
      didRedirect.current = true;
    }
  }, []);

  const handleApiError = useCallback(
    (error: unknown) => {
      let message = 'An error occurred. Please try again.';
      if (error instanceof Error) {
        message = error.message;
      } else if (typeof error === 'string') {
        message = error;
      }
      db.saveMessage({
        id: Date.now(),
        content: message,
<<<<<<< HEAD
        conversation_id: currentConversationId || '',
=======
        conversation_id: currentConversationId || -1,
        role: 'error',
>>>>>>> 7b99674c
      });
    },
    [currentConversationId]
  );

  const initializeUserAndData = useCallback(
    async (apiKeyToUse: string) => {
      try {
        setIsLoading(true);
        const verifyResponse = await fetch(`${env.BACKEND_URL}/v1/user`, {
          method: 'GET',
          headers: {
            'x-api-key': apiKeyToUse,
            'Content-Type': 'application/json',
          },
        });

        if (!verifyResponse.ok) {
          setLoginModalOpen(true);
          return;
        }

        const verifyData = await verifyResponse.json();

        if (verifyData.success && verifyData.user) {
          await db.initModels(verifyData.user.user_id);

          const now = new Date().toISOString();
          const userInfo = {
            id: verifyData.user.user_id,
            username: verifyData.user.displayName || verifyData.user.email || 'unknown',
            email: verifyData.user.email,
            api_key_enabled: true,
            api_key: apiKeyToUse,
            credits: verifyData.user.credits || '0',
            created_at: now,
            updated_at: now,
            selectedModelId: 'system',
            photo_url: verifyData.user.photoURL,
          };

          await db.saveOrUpdateUser(userInfo);
          setCurrentUser(userInfo);

          setLoginModalOpen(false);

          const dbConversations = await db.getAllConversations(verifyData.user.user_id);
          if (!currentConversationId || !(await db.getConversation(currentConversationId))) {
            if (dbConversations?.length > 0) {
              setCurrentConversationId(dbConversations[0].id);
            } else {
              const newConv = await createNewConversation();
              setCurrentConversationId(newConv.id);
            }
          }
        }
      } finally {
        setIsLoading(false);
      }
    },
    [currentConversationId, setCurrentConversationId]
  );

  const handleSwitchAccount = useCallback(async () => {
    if (!pendingApiKey) return;
    await resetDB();
    await setApiKey(pendingApiKey);
    setApiKeyState(pendingApiKey);
    setLoginModalOpen(false);
    setShowSwitch(false);
    setCurrentConversationId(null);
    await initializeUserAndData(pendingApiKey);
  }, [
    pendingApiKey,
    initializeUserAndData,
    setCurrentConversationId,
    setApiKeyState,
    setLoginModalOpen,
    setShowSwitch,
  ]);

  useEffect(() => {
    const handler = () => {
      setLoginModalOpen(true);
    };
    window.addEventListener('SHOW_LOGIN_MODAL', handler);
    return () => window.removeEventListener('SHOW_LOGIN_MODAL', handler);
  }, [setLoginModalOpen]);

  useEffect(() => {
    const listener = async (
      changes: { [key: string]: chrome.storage.StorageChange },
      area: string
    ) => {
      if (area === 'local' && changes.apiKey) {
        const newApiKey = changes.apiKey.newValue;
        if (!newApiKey) return;

        // 用新 apiKey 获取新 userId
        const res = await fetch(`${env.BACKEND_URL}/v1/user`, {
          method: 'GET',
          headers: {
            'x-api-key': newApiKey,
            'Content-Type': 'application/json',
          },
        });
        const data = await res.json();
        const newUserId = data?.user?.user_id;

        // 这里一定要用 getCurrentUser 拿到"切换前"的 userId
        const user = await db.getCurrentUser();
        const oldUserId = user?.id;

        if (oldUserId && newUserId && oldUserId !== newUserId) {
          // 只要 userId 变了，先弹窗，不要立刻初始化新账号
          setPendingApiKey(newApiKey);
          setPendingUser(data.user);
          setCurrentUser(user);
          setShowSwitch(true);
          setLoginModalOpen(true);
        } else {
          setApiKeyState(newApiKey);
          await initializeUserAndData(newApiKey);
        }
      }
    };
    chrome.storage.onChanged.addListener(listener);
    return () => chrome.storage.onChanged.removeListener(listener);
  }, [
    initializeUserAndData,
    setLoginModalOpen,
    setShowSwitch,
    setPendingApiKey,
    setPendingUser,
    setCurrentUser,
    setApiKeyState,
  ]);

  // 首次加载
  useEffect(() => {
    const initializeApp = async () => {
      if (isInitialized) return;
      const storedApiKey = await getApiKey();
      if (!storedApiKey) {
        setLoginModalOpen(true);
        return;
      }
      await initializeUserAndData(storedApiKey);
      setIsInitialized(true);
    };
    initializeApp();
    // eslint-disable-next-line
  }, [isInitialized]);

  // 消息处理
  useEffect(() => {
    const handleMessages = (request: { name: string; text?: string }) => {
      if (request.name === 'selected-text' && request.text) {
        setPrompt(request.text);
      }
      if (request.name === 'focus-input') {
        const inputElement = document.querySelector('textarea');
        inputElement?.focus();
      }
      if (request.name === 'api-key-missing') {
        redirectToLogin();
      }
    };

    chrome.runtime.onMessage.addListener(handleMessages);
    return () => chrome.runtime.onMessage.removeListener(handleMessages);
  }, [redirectToLogin]);

  useEffect(() => {
    if (apiKey && currentConversationId) {
      setChatHandler(
        new ChatHandler({
          apiKey: apiKey as string,
          currentConversationId,
          onError: error => {
            if (
              typeof error === 'string' &&
              (error.includes('Authentication failed') ||
                error.includes('API key') ||
                error.includes('403') ||
                error.includes('401'))
            ) {
              redirectToLogin();
            }
          },
          onStreamStart: () => {
            setIsLoading(true);
            setIsStreaming(true);
          },
          onStreamEnd: () => {
            setIsLoading(false);
            setIsStreaming(false);
          },
          onMessageUpdate: async message => {
            await db.saveMessage(message);
          },
        })
      );
    }
  }, [apiKey, currentConversationId, redirectToLogin]);

  // 自动滚动到底部
  useEffect(() => {
    const scrollToBottom = () => {
      messagesEndRef.current?.scrollIntoView({ behavior: 'smooth' });
    };
    scrollToBottom();
  }, [messages.length]);

  // 事件处理函数
  const handleSubmit = async (e: React.FormEvent) => {
    e.preventDefault();
    if (!prompt.trim() || !chatHandler) return;

    const currentPrompt = prompt.trim();
    setPrompt('');
    await chatHandler.handleSubmit(currentPrompt);
  };

  const handlePauseStream = useCallback(() => {
    chatHandler?.stopStreaming();
  }, [chatHandler]);

  const toggleConversationList = async (value?: boolean) => {
    const willShow = value !== undefined ? value : !showConversationList;

    if (willShow) {
      try {
        setIsLoading(true);
        if (!conversations || conversations.length === 0) {
          await getConversations();
        }
      } catch (error) {
        handleApiError(error);
      } finally {
        setIsLoading(false);
      }
    }

    setShowConversationList(willShow);
  };

  const handleSelectConversation = async (id: number) => {
    if (isLoading) return;

    if (id === -1) {
      await handleCreateNewConversation();
      return;
    }

    setIsLoading(true);
    try {
      const conversation = await selectConv(id);
      if (conversation) {
        setCurrentConversationId(id);
      }
    } catch (error) {
      handleApiError(error);
    } finally {
      setIsLoading(false);
    }
  };

  const handleDeleteConversation = async (id: number, e: React.MouseEvent) => {
    e.stopPropagation();
    if (isLoading) return;

    setIsLoading(true);
    try {
      await deleteConv(id);
      if (id === currentConversationId) {
        const remaining = conversations?.filter(c => c.id !== id);
        if (remaining?.length > 0) {
          const conversation = await selectConv(remaining[0].id);
          if (conversation) {
            setCurrentConversationId(remaining[0].id);
          }
        } else {
          const newConv = await createNewConversation();
          setCurrentConversationId(newConv.id);
        }
      }
    } catch (error) {
      handleApiError(error);
    } finally {
      setIsLoading(false);
    }
  };

  const handleCreateNewConversation = async () => {
    if (isLoading) return;
    setIsLoading(true);
    try {
      const newConv = await createNewConversation();
      setCurrentConversationId(newConv.id);
    } catch (error) {
      handleApiError(error);
    } finally {
      setIsLoading(false);
    }
  };

  useEffect(() => {
    const checkLogin = async () => {
      const key = await getApiKey();
      if (!key) {
        showLoginModal();
      }
    };
    checkLogin();
  }, []);

  useEffect(() => {
    chrome.storage.local.get('apiKey', result => {
      if (result.apiKey) setApiKeyState(result.apiKey);
    });
  }, [setApiKeyState]);

  return (
    <div
      style={{
        height: '100vh',
        width: '100%',
        position: 'relative',
        overflow: 'hidden',
      }}
    >
      {/* Header */}
      <div
        style={{
          position: 'absolute',
          top: 0,
          left: 0,
          right: 0,
          backgroundColor: 'white',
          borderBottom: '1px solid #f0f0f0',
          zIndex: 10,
        }}
      >
        <Header
          createNewConversation={handleCreateNewConversation}
          setShowConversationList={() => toggleConversationList()}
        />
      </div>

      {/* Messages Area */}
      <div
        style={{
          position: 'absolute',
          top: '44px',
          bottom: '90px',
          left: 0,
          right: 0,
          overflowY: 'auto',
          overflowX: 'hidden',
          backgroundColor: '#FFFFFF',
        }}
      >
        <div className="max-w-3xl mx-auto p-4">
          {messages.length === 0 ? (
            <div
              style={{
                display: 'flex',
                flexDirection: 'column',
                alignItems: 'center',
                justifyContent: 'center',
                padding: '120px 24px',
                minHeight: '100%',
              }}
            >
              <div
                style={{
                  maxWidth: '480px',
                  textAlign: 'center',
                }}
              >
                <h3
                  style={{
                    fontSize: '28px',
                    fontWeight: '600',
                    color: '#374151',
                    marginBottom: '16px',
                    lineHeight: '1.3',
                  }}
                >
                  Ask anything. Automate everything.
                </h3>
                <p
                  style={{
                    fontSize: '16px',
                    color: '#6b7280',
                    lineHeight: '1.6',
                    marginBottom: !apiKey ? '32px' : '0',
                  }}
                >
                  Start typing — your AI agent is here to help.
                </p>
                {!apiKey && (
                  <p
                    style={{
                      fontSize: '14px',
                      color: '#9ca3af',
                      maxWidth: '400px',
                      lineHeight: '1.5',
                    }}
                  >
                    You haven&apos;t set up your API key yet. Please login to your web account to
                    get started.
                  </p>
                )}
              </div>
            </div>
          ) : (
            <div style={{ paddingBottom: '32px' }}>
              {messages.map((message, index) => (
                <Message
                  key={message.id || index}
                  message={message}
                  isLatestResponse={index === messages.length - 1 && message.role === 'assistant'}
                />
              ))}
              {isStreaming && (
                <div style={{ padding: '16px 0', textAlign: 'center' }}>
                  <LoadingBrain />
                </div>
              )}
              <div ref={messagesEndRef} />
            </div>
          )}
        </div>
      </div>

      {/* Input Area */}
      <div
        style={{
          position: 'absolute',
          bottom: 0,
          left: 0,
          right: 0,
          backgroundColor: 'white',
          zIndex: 10,
        }}
      >
        <InputArea
          prompt={prompt}
          setPrompt={setPrompt}
          onSubmit={handleSubmit}
          isLoading={isLoading}
          isStreaming={isStreaming}
          onPauseStream={handlePauseStream}
        />
      </div>

      {/* Conversation List */}
      {showConversationList && (
        <ConversationList
          conversations={conversations}
          currentConversationId={currentConversationId}
          selectConversation={handleSelectConversation}
          deleteConversation={handleDeleteConversation}
          setShowConversationList={(show: boolean) => toggleConversationList(show)}
        />
      )}

      <LoginModal
        open={loginModalOpen}
        showSwitch={showSwitch}
        pendingUser={pendingUser}
        currentUser={currentUser}
        onContinue={handleSwitchAccount}
        onClose={() => {
          setLoginModalOpen(false);
          setShowSwitch(false);
        }}
      />
    </div>
  );
};

export default Sidepanel;<|MERGE_RESOLUTION|>--- conflicted
+++ resolved
@@ -71,12 +71,8 @@
       db.saveMessage({
         id: Date.now(),
         content: message,
-<<<<<<< HEAD
-        conversation_id: currentConversationId || '',
-=======
         conversation_id: currentConversationId || -1,
         role: 'error',
->>>>>>> 7b99674c
       });
     },
     [currentConversationId]
