<<<<<<< HEAD
/**
 * Message Types
 * Defines all message-related interfaces used in the application
 */

import { WebInteractionResult } from './tools';

export interface ChatMessage {
  role?: 'user' | 'assistant' | 'system' | 'tool';
  content?: string;
  tool_call_id?: string; // toolcall
  name?: string; // toolcall
  tool_calls?: Array<{
    id: string;
    type: 'function';
    function: {
      name: string;
      arguments: string;
    };
    result?: WebInteractionResult<unknown>;
  }>;
}

/**
 * Message type for chat display and processing
 */
export interface Message extends ChatMessage {
  id: number;
  error?: string;
  created_at?: string;
  conversation_id: string;
  tokenUsage?: {
    promptTokens: number;
    completionTokens: number;
    totalTokens: number;
  };
}

export type MessageType = Message;
=======
>>>>>>> 7b99674c
export type MessageName = 'selected-text' | 'focus-input' | 'api-key-missing';
export type RuntimeMessageName = 'ping' | 'execute-tool' | 'update-config' | MessageName;
export interface RuntimeMessage {
  name: RuntimeMessageName;
  body?:
    | {
        name: string;
        arguments: object;
      }
    | {
        key: string;
        value: string;
      };
}

export interface RuntimeResponse {
  success: boolean;
  message?: string;
  data?: unknown;
  error?: string;
}<|MERGE_RESOLUTION|>--- conflicted
+++ resolved
@@ -1,45 +1,3 @@
-<<<<<<< HEAD
-/**
- * Message Types
- * Defines all message-related interfaces used in the application
- */
-
-import { WebInteractionResult } from './tools';
-
-export interface ChatMessage {
-  role?: 'user' | 'assistant' | 'system' | 'tool';
-  content?: string;
-  tool_call_id?: string; // toolcall
-  name?: string; // toolcall
-  tool_calls?: Array<{
-    id: string;
-    type: 'function';
-    function: {
-      name: string;
-      arguments: string;
-    };
-    result?: WebInteractionResult<unknown>;
-  }>;
-}
-
-/**
- * Message type for chat display and processing
- */
-export interface Message extends ChatMessage {
-  id: number;
-  error?: string;
-  created_at?: string;
-  conversation_id: string;
-  tokenUsage?: {
-    promptTokens: number;
-    completionTokens: number;
-    totalTokens: number;
-  };
-}
-
-export type MessageType = Message;
-=======
->>>>>>> 7b99674c
 export type MessageName = 'selected-text' | 'focus-input' | 'api-key-missing';
 export type RuntimeMessageName = 'ping' | 'execute-tool' | 'update-config' | MessageName;
 export interface RuntimeMessage {
