--- conflicted
+++ resolved
@@ -1,16 +1,7 @@
-import { z } from "zod";
+import { z } from 'zod';
 
 // Common types
-<<<<<<< HEAD
 export const MessageRoleSchema = z.enum(['system', 'user', 'assistant', 'tool', 'error']);
-=======
-export const MessageRoleSchema = z.enum([
-  "system",
-  "user",
-  "assistant",
-  "tooling",
-]);
->>>>>>> 63a6228a
 export type MessageRole = z.infer<typeof MessageRoleSchema>;
 
 export const ToolCallResultSchema = z.object({
@@ -65,37 +56,27 @@
 export const CreateConversationRequestSchema = z.object({
   id: z.number().nullable().optional(),
 });
-export type CreateConversationRequest = z.infer<
-  typeof CreateConversationRequestSchema
->;
+export type CreateConversationRequest = z.infer<typeof CreateConversationRequestSchema>;
 
 export const CreateConversationResponseSchema = z.object({
   id: z.number(),
 });
-export type CreateConversationResponse = z.infer<
-  typeof CreateConversationResponseSchema
->;
+export type CreateConversationResponse = z.infer<typeof CreateConversationResponseSchema>;
 
 export const DeleteConversationRequestSchema = z.object({
   id: z.number(),
 });
-export type DeleteConversationRequest = z.infer<
-  typeof DeleteConversationRequestSchema
->;
+export type DeleteConversationRequest = z.infer<typeof DeleteConversationRequestSchema>;
 
 export const DeleteConversationResponseSchema = z.object({
   deleted: z.boolean(),
 });
-export type DeleteConversationResponse = z.infer<
-  typeof DeleteConversationResponseSchema
->;
+export type DeleteConversationResponse = z.infer<typeof DeleteConversationResponseSchema>;
 
 export const ListConversationsResponseSchema = z.object({
   conversations: z.array(ConversationSchema),
 });
-export type ListConversationsResponse = z.infer<
-  typeof ListConversationsResponseSchema
->;
+export type ListConversationsResponse = z.infer<typeof ListConversationsResponseSchema>;
 
 // message handlers
 export const SaveMessageRequestSchema = z.object({
@@ -146,45 +127,27 @@
     total_tokens: z.number(),
   }),
 });
-export type ChatCompletionResponse = z.infer<
-  typeof ChatCompletionResponseSchema
->;
+export type ChatCompletionResponse = z.infer<typeof ChatCompletionResponseSchema>;
 
 // payment handlers
 export const OrderStatusSchema = z.enum([
-<<<<<<< HEAD
   'pending',
   'completed',
   'cancelled',
   'failed',
   'finalized',
-=======
-  "pending",
-  "completed",
-  "cancelled",
-  "failed",
-  "finalized",
->>>>>>> 63a6228a
 ]);
 export type OrderStatus = z.infer<typeof OrderStatusSchema>;
 
-export const TransactionTypeSchema = z.enum(["credit", "debit"]);
+export const TransactionTypeSchema = z.enum(['credit', 'debit']);
 export type TransactionType = z.infer<typeof TransactionTypeSchema>;
 
 export const TransactionReasonSchema = z.enum([
-<<<<<<< HEAD
   'new_user',
   'order_pay',
   'system_add',
   'completion',
   'coupon_code',
-=======
-  "new_user",
-  "order_pay",
-  "system_add",
-  "completion",
-  "coupon_code",
->>>>>>> 63a6228a
 ]);
 export type TransactionReason = z.infer<typeof TransactionReasonSchema>;
 
@@ -210,18 +173,9 @@
 // telegram handlers
 
 export const TelegramStatsSchema = z.object({
-<<<<<<< HEAD
-  success: z.boolean(),
-  data: z.object({
-    totalDialogs: z.number(),
-    totalMessages: z.number(),
-    lastSyncTime: z.string().nullable().optional(),
-  }),
-=======
   total_dialogs: z.number(),
   total_messages: z.number(),
   last_sync_time: z.string().optional(),
->>>>>>> 63a6228a
 });
 export type TelegramStats = z.infer<typeof TelegramStatsSchema>;
 
@@ -229,9 +183,7 @@
 export const GetUserBalanceResponseSchema = z.object({
   amount: z.number(),
 });
-export type GetUserBalanceResponse = z.infer<
-  typeof GetUserBalanceResponseSchema
->;
+export type GetUserBalanceResponse = z.infer<typeof GetUserBalanceResponseSchema>;
 
 export const ToggleApiKeyRequestSchema = z.object({
   enabled: z.boolean(),
@@ -251,9 +203,7 @@
 export const GetCreditHistoryResponseSchema = z.object({
   history: z.array(CreditLogSchema),
 });
-export type GetCreditHistoryResponse = z.infer<
-  typeof GetCreditHistoryResponseSchema
->;
+export type GetCreditHistoryResponse = z.infer<typeof GetCreditHistoryResponseSchema>;
 
 export const RedeemCouponRequestSchema = z.object({
   code: z.string(),
@@ -279,6 +229,4 @@
   session_id: z.string(),
   public_key: z.string(),
 });
-export type StripeCheckoutResponse = z.infer<
-  typeof StripeCheckoutResponseSchema
->;+export type StripeCheckoutResponse = z.infer<typeof StripeCheckoutResponseSchema>;